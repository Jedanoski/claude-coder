import * as vscode from "vscode"
import * as DMP from "diff-match-patch"
import delay from "delay"

interface MatchResult {
	success: boolean
	newContent?: string
	lineStart?: number
	lineEnd?: number
	failureReason?: string
}

// Add these to the EditBlock interface
interface EditBlock {
	id: string
	searchContent: string
	currentContent: string
	finalContent?: string
	status: "pending" | "streaming" | "final"
	matchedLocation?: {
		lineStart: number
		lineEnd: number
	}
	dmpAttempted?: boolean
}

interface BlockResult {
	id: string
	searchContent: string
	replaceContent: string
	wasApplied: boolean
	failureReason?: string
}

/**
 * Maintains the state of a document being edited
 * @property uri - VSCode URI of the document
 * @property originalContent - Original content when editing started
 * @property currentContent - Current content with all edits applied
 * @property editBlocks - Map of edit blocks being processed
 */
interface DocumentState {
	uri: vscode.Uri
	originalContent: string
	currentContent: string
	editBlocks: Map<string, EditBlock>
	lastUpdateResults?: BlockResult[] // Add this line
}

interface BlockResult {
	id: string
	searchContent: string
	replaceContent: string
	wasApplied: boolean
	failureReason?: string
}
/**
 * Handles inline editing functionality in VSCode text editors
 * Provides real-time updates, decorations, and manages edit state
 *
 * Key features:
 * - Supports streaming updates with visual indicators
 * - Maintains document state and edit history
 * - Handles queuing and sequential processing of edits
 * - Provides visual decorations for different edit states
 * - Supports auto-scrolling to edited regions
 */
export class InlineEditHandler {
	// Controls auto-scroll behavior
	private isAutoScrollEnabled: boolean = true

	// Maintains current document state
	protected currentDocumentState: DocumentState | undefined

	constructor() {
		this.logger("InlineEditHandler initialized", "debug")
	}

	/**
	 * Scrolls the editor to show the edited range with context
	 * Adds a temporary highlight effect to draw attention
	 *
	 * @param editor - The VSCode text editor to scroll
	 * @param range - The range to scroll to and highlight
	 *
	 * Features:
	 * - Centers the edit in view
	 * - Shows context lines above/below
	 * - Adds temporary highlight animation
	 * - Respects auto-scroll setting
	 */
	private async scrollToRange(editor: vscode.TextEditor, range: vscode.Range) {
		if (!this.isAutoScrollEnabled) {
			return
		}

		try {
			const visibleRanges = editor.visibleRanges
			if (visibleRanges.length === 0) {
				return
			}

			// Calculate visible range size
			const visibleLines = visibleRanges[0].end.line - visibleRanges[0].start.line

			// Position the edited range in the center-bottom of the viewport
			// Try to show a few lines of context above the edit
			const contextLines = Math.min(10, Math.floor(visibleLines * 0.3))
			const targetLine = Math.max(0, range.end.line - Math.floor(visibleLines * 0.7))

			// Create a range that includes context
			const revealRange = new vscode.Range(
				new vscode.Position(targetLine, 0),
				new vscode.Position(range.end.line + contextLines, range.end.character)
			)

			// Reveal with smooth scrolling
			await editor.revealRange(revealRange, vscode.TextEditorRevealType.InCenterIfOutsideViewport)
		} catch (error) {
			this.logger(`Failed to scroll to range: ${error}`, "error")
		}
	}

	/**
	 * Opens a file for editing and initializes the document state
	 * Processes any pending operations that arrived before opening
	 *
	 * @param id - Unique identifier for this edit session
	 * @param filePath - Path to the file to edit
	 * @param searchContent - Initial content to search for
	 *
	 * Steps:
	 * 1. Reads file content
	 * 2. Shows document in editor
	 * 3. Initializes document state
	 * 4. Processes pending operations
	 * 5. Applies initial decorations
	 */
	public async open(id: string, filePath: string, searchContent: string): Promise<void> {
		this.logger(`Opening file ${filePath} with id ${id}`, "debug")
		try {
			if (this.currentDocumentState) {
				this.logger(`Document already open, no need to open again`, "debug")
				return
			}
			const uri = vscode.Uri.file(filePath)
			const documentBuffer = await vscode.workspace.fs.readFile(uri)
			const documentContent = Buffer.from(documentBuffer).toString("utf8")

			// now let's make it focused and active
			await vscode.window.showTextDocument(uri, {
				viewColumn: vscode.ViewColumn.Active,
				preserveFocus: false,
				preview: false,
			})

			// Initialize or reset document state
			this.currentDocumentState = {
				uri: uri,
				originalContent: documentContent,
				currentContent: documentContent,
				editBlocks: new Map(),
			}

			// Add initial block
			this.currentDocumentState.editBlocks.set(id, {
				id,
				searchContent,
				currentContent: searchContent,
				status: "pending",
			})

			// Apply decorations
			await this.refreshEditor()
			this.logger(`Successfully opened file ${filePath}`, "debug")
			return
		} catch (error) {
			this.logger(`Failed to open document: ${error}`, "error")
			throw error
		}
	}

	/**
	 * Applies streaming content updates to an edit block
	 * Used for real-time updates while content is being generated
	 *
	 * @param id - Unique identifier for the edit block
	 * @param searchContent - Content to search for in the document
	 * @param content - New content to apply (streaming)
	 *
	 * Features:
	 * - Queues operations if editor isn't ready
	 * - Creates new block if none exists
	 * - Updates block status to "streaming"
	 * - Triggers visual updates
	 */
	public async applyStreamContent(id: string, searchContent: string, content: string): Promise<void> {
		this.logger(`Applying stream content for id ${id}`, "debug")

		// If editor isn't open, queue the operation
		if (!this.isOpen()) {
			this.logger(`Editor not open, queueing stream operation for id ${id}`, "debug")
			await this.open(id, searchContent, content)
		}

		try {
			this.validateDocumentState()
			let block = this.currentDocumentState.editBlocks.get(id)
			if (!block) {
				block = {
					id,
					searchContent,
					currentContent: searchContent,
					status: "pending",
				}
				this.currentDocumentState.editBlocks.set(id, block)
			}

			// Update block content
			block.currentContent = content
			block.status = "streaming"

			// this.logger(`Applying streaming content for id ${id}`, "info")
			// this.logger(`searchContent length: ${searchContent.length}`, "info")
			// this.logger(`replaceContent length: ${content.length}`, "info")
			// Update entire file content
			await this.updateFileContent()
			return
		} catch (error) {
			this.logger(`Failed to apply streaming content: ${error}`, "error")
			throw error
		}
	}

	/**
	 * Applies final content to an edit block
	 * Used when content generation is complete
	 *
	 * @param id - Unique identifier for the edit block
	 * @param searchContent - Content to search for in the document
	 * @param content - Final content to apply
	 *
	 * Features:
	 * - Queues operations if editor isn't ready
	 * - Creates new block if none exists
	 * - Updates block status to "final"
	 * - Stores final content for future reference
	 */
	public async applyFinalContent(id: string, searchContent: string, content: string): Promise<void> {
		this.logger(`Applying final content for id ${id}`, "debug")

		// If editor isn't open, queue the operation
		if (!this.isOpen()) {
			this.logger(`Editor not open, queueing final operation for id ${id}`, "debug")
			return
		}

		try {
			this.validateDocumentState()
			let block = this.currentDocumentState.editBlocks.get(id)
			if (!block) {
				block = {
					id,
					searchContent,
					currentContent: searchContent,
					status: "pending",
				}
				this.currentDocumentState.editBlocks.set(id, block)
			}

			// Update block content
			block.currentContent = content
			block.finalContent = content
			block.status = "final"

			// Update entire file content
			await this.updateFileContent()

			// format
			// await vscode.commands.executeCommand("editor.action.formatDocument")

			return
		} catch (error) {
			this.logger(`Failed to apply final content: ${error}`, "error")
			throw error
		}
	}

	/**
	 * Refreshes the editor's visual state
	 * Updates decorations and scrolling for all edit blocks
	 *
	 * Process:
	 * 1. Clears existing decorations
	 * 2. Groups ranges by edit status
	 * 3. Applies new decorations for each status
	 * 4. Handles auto-scrolling to active edits
	 *
	 * Decorations:
	 * - Pending: Awaiting changes
	 * - Streaming: Currently receiving updates
	 * - Merge: Ready for review
	 */
	private getLatestEditBlock(): EditBlock | undefined {
		if (!this.currentDocumentState?.editBlocks.size) {
			return undefined
		}

		// Get all blocks sorted by their position in the document
		const blocks = Array.from(this.currentDocumentState.editBlocks.values())
		return blocks[blocks.length - 1]
	}

	private async refreshEditor(): Promise<void> {
		this.validateDocumentState()

		const document = await this.getDocument()
		if (!document) {
			throw new Error("No active document to refresh editor.")
		}

		const editor = vscode.window.visibleTextEditors.find(
			(e) => e.document.uri.toString() === document.uri.toString()
		)

		if (editor) {
			// Get the latest block that was modified
			const latestBlock = this.getLatestEditBlock()
			if (latestBlock && this.isAutoScrollEnabled) {
				const searchIndex = document.getText().indexOf(latestBlock.currentContent)
				if (searchIndex !== -1) {
					const startPos = document.positionAt(searchIndex)
					const endPos = document.positionAt(searchIndex + latestBlock.currentContent.length)

					// Calculate visible range for centering
					const visibleRanges = editor.visibleRanges
					if (visibleRanges.length === 0) {
						return
					}

					const visibleLines = visibleRanges[0].end.line - visibleRanges[0].start.line
					const contentLines = latestBlock.currentContent.split("\n")

					// Adjusted proportions for more stability
					const contextLinesAbove = Math.min(Math.floor(visibleLines * 0.45), contentLines.length)
					const contextLinesBelow = Math.floor(visibleLines * 0.25) // Reduced bottom margin slightly

					const focusRange = new vscode.Range(
						Math.max(0, endPos.line - contextLinesAbove),
						0,
						Math.min(document.lineCount - 1, endPos.line + contextLinesBelow),
						0
					)

					await editor.revealRange(focusRange, vscode.TextEditorRevealType.InCenter)
				}
			}
		}
	}

	/**
	 * Forces all edit blocks to their final state
	 * Used when streaming needs to be completed immediately
	 *
	 * @param diffBlocks - Array of blocks with their final content
	 *
	 * Process:
	 * 1. Shows document in active editor
	 * 2. Updates all blocks to final state
	 * 3. Applies changes to document
	 * 4. Updates decorations
	 *
	 * Note: This is typically used when streaming needs to be
	 * terminated early or when applying multiple changes at once
	 */
	public async forceFinalizeAll(
		diffBlocks: { id: string; searchContent: string; replaceContent: string }[]
	): Promise<void> {
		this.logger("Forcing finalization of all blocks", "info")
		this.validateDocumentState()
		// let's open the document and make it focused and active
		await vscode.window.showTextDocument(this.currentDocumentState.uri, {
			viewColumn: vscode.ViewColumn.Active,
			preserveFocus: false,
			preview: false,
		})

		try {
			// Update all blocks to final state
			for (const block of diffBlocks) {
				const existingBlock = this.currentDocumentState.editBlocks.get(block.id)
				if (existingBlock) {
					existingBlock.currentContent = block.replaceContent
					existingBlock.finalContent = block.replaceContent
					existingBlock.status = "final"
				} else {
					this.currentDocumentState.editBlocks.set(block.id, {
						id: block.id,
						searchContent: block.searchContent,
						currentContent: block.replaceContent,
						finalContent: block.replaceContent,
						status: "final",
					})
				}
				this.applyFinalContent(block.id, block.searchContent, block.replaceContent)
			}
			// await vscode.commands.executeCommand("editor.action.formatDocument")

			return
		} catch (error) {
			this.logger(`Failed to finalize all blocks: ${error}`, "error")
			throw error
		}
	}

	/**
	 * Retrieves or opens the document being edited
	 * Ensures we have a valid document reference
	 *
	 * Process:
	 * 1. Checks for existing document in workspace
	 * 2. Opens document if not found or closed
	 * 3. Returns undefined if document cannot be accessed
	 *
	 * Note: This is a helper method used by other operations
	 * that need to access or modify the document
	 */
	private async getDocument(): Promise<vscode.TextDocument | undefined> {
		this.validateDocumentState()
		try {
			const { uri } = this.currentDocumentState
			let document = vscode.workspace.textDocuments.find((doc) => doc.uri.toString() === uri.toString())
			if (!document || !document.isClosed) {
				document = await vscode.workspace.openTextDocument(uri)
			}
			return document
		} catch (error) {
			this.logger(`Failed to get document: ${error}`, "error")
			return undefined
		}
	}

	private formatToDiff(searchContent: string, replaceContent: string): string {
		return `<<<<<<< SEARCH\n${searchContent}\n=======\n${replaceContent}\n>>>>>>> REPLACE`
	}

	private findAndReplace(content: string, searchContent: string, replaceContent: string): MatchResult {
		const blocks = this.currentDocumentState?.editBlocks.values()
		// Look up if we've already found this block's match
		const matchedBlock = Array.from(blocks ?? []).find((block) => block.searchContent === searchContent)

		// If we already found the match location, just do the replacement
		if (matchedBlock?.matchedLocation) {
			return this.performReplace(
				content,
				matchedBlock.matchedLocation.lineStart,
				matchedBlock.matchedLocation.lineEnd,
				replaceContent
			)
		}

		// 1. Perfect match
		const perfectMatch = this.findPerfectMatch(content, searchContent)
		if (perfectMatch.success && matchedBlock) {
			matchedBlock.matchedLocation = {
				lineStart: perfectMatch.lineStart!,
				lineEnd: perfectMatch.lineEnd!,
			}
			return this.performReplace(content, perfectMatch.lineStart!, perfectMatch.lineEnd!, replaceContent)
		}

		// 2. White space match
		const whitespaceMatch = this.findWhitespaceMatch(content, searchContent)
		if (whitespaceMatch.success && matchedBlock) {
			matchedBlock.matchedLocation = {
				lineStart: whitespaceMatch.lineStart!,
				lineEnd: whitespaceMatch.lineEnd!,
			}
			return this.performReplace(content, whitespaceMatch.lineStart!, whitespaceMatch.lineEnd!, replaceContent)
		}

		// 3. Trailing space match
		const trailingMatch = this.findTrailingMatch(content, searchContent)
		if (trailingMatch.success && matchedBlock) {
			matchedBlock.matchedLocation = {
				lineStart: trailingMatch.lineStart!,
				lineEnd: trailingMatch.lineEnd!,
			}
			return this.performReplace(content, trailingMatch.lineStart!, trailingMatch.lineEnd!, replaceContent)
		}

		// 4. Last resort: DMP match (only if we haven't tried it yet)
		if (matchedBlock && !matchedBlock.dmpAttempted) {
			matchedBlock.dmpAttempted = true // Mark that we've tried DMP
			const dmpMatch = this.findDMPMatch(content, searchContent)
			if (dmpMatch.success) {
				matchedBlock.matchedLocation = {
					lineStart: dmpMatch.lineStart!,
					lineEnd: dmpMatch.lineEnd!,
				}
				return this.performReplace(content, dmpMatch.lineStart!, dmpMatch.lineEnd!, replaceContent)
			}
		}

		return { success: false }
	}

	private performReplace(content: string, startLine: number, endLine: number, replaceContent: string): MatchResult {
		const contentLines = content.split("\n")
		const originalLines = contentLines.slice(startLine, endLine + 1)
		const replaceLines = replaceContent.split("\n")

		// 1. Get minimal indentation of the original content
		const searchMinIndent = this.getMinimalIndentation(originalLines)
		// 2. Get minimal indentation of the replacement content
		const replaceMinIndent = this.getMinimalIndentation(replaceLines)

		// 3. Remove the minimal indentation from each line in replaceLines
		const adjustedReplaceLines = replaceLines.map((line) =>
			line.startsWith(replaceMinIndent) ? line.substring(replaceMinIndent.length) : line
		)

		// 4. Add the original content's minimal indentation to each line
		const finalReplaceLines = adjustedReplaceLines.map((line) => {
			if (line.trim() === "") {
				// Keep empty lines empty without adding indentation
				return ""
			} else {
				return searchMinIndent + line
			}
		})

		// Prepare the diff with adjusted indentation
		const diffAsReplaceLines = this.formatToDiff(originalLines.join("\n"), finalReplaceLines.join("\n")).split("\n")

		// Construct the new content by replacing the old content with the new adjusted content
		const newContentLines = [
			...contentLines.slice(0, startLine),
			...diffAsReplaceLines,
			...contentLines.slice(endLine + 1),
		]

		return {
			success: true,
			newContent: newContentLines.join("\n"),
		}
	}

	// Helper function to calculate minimal indentation
	private getMinimalIndentation(lines: string[]): string {
		let minIndent: string | null = null
		for (const line of lines) {
			if (line.trim() === "") {
				continue
			} // Skip empty lines
			const match = line.match(/^(\s*)/)
			const indent = match ? match[1] : ""
			if (minIndent === null || indent.length < minIndent.length) {
				minIndent = indent
			}
		}
		return minIndent || ""
	}

	private findPerfectMatch(content: string, searchContent: string): MatchResult {
		const contentLines = content.split("\n")
		const searchLines = searchContent.split("\n")

		for (let i = 0; i <= contentLines.length - searchLines.length; i++) {
			if (contentLines.slice(i, i + searchLines.length).join("\n") === searchLines.join("\n")) {
				return {
					success: true,
					newContent: content,
					lineStart: i,
					lineEnd: i + searchLines.length - 1,
				}
			}
		}
		return { success: false }
	}

	private findWhitespaceMatch(content: string, searchContent: string): MatchResult {
		const contentLines = content.split("\n")
		const searchLines = searchContent.split("\n")

		for (let i = 0; i <= contentLines.length - searchLines.length; i++) {
			const matches = searchLines.every((searchLine, j) => {
				const contentLine = contentLines[i + j]
				return contentLine.replace(/\s+/g, " ") === searchLine.replace(/\s+/g, " ")
			})

			if (matches) {
				return {
					success: true,
					newContent: content,
					lineStart: i,
					lineEnd: i + searchLines.length - 1,
				}
			}
		}
		return { success: false }
	}

	private findTrailingMatch(content: string, searchContent: string): MatchResult {
		const contentLines = content.split("\n")
		const searchLines = searchContent.split("\n")

		for (let i = 0; i <= contentLines.length - searchLines.length; i++) {
			const matches = searchLines.every((searchLine, j) => {
				const contentLine = contentLines[i + j]
				return contentLine.trimEnd() === searchLine.trimEnd()
			})

			if (matches) {
				return {
					success: true,
					newContent: content,
					lineStart: i,
					lineEnd: i + searchLines.length - 1,
				}
			}
		}
		return { success: false }
	}

	private findDMPMatch(content: string, searchContent: string): MatchResult {
		const dmp = new DMP.diff_match_patch()
		const diffs = dmp.diff_main(content, searchContent)
		dmp.diff_cleanupSemantic(diffs)

		// Look for the longest equal section that matches our search content
		let bestMatch = { start: -1, end: -1, length: 0 }
		let currentPos = 0

		for (const [type, text] of diffs) {
			if (type === 0 && text.length > bestMatch.length) {
				// DIFF_EQUAL
				bestMatch = {
					start: currentPos,
					end: currentPos + text.length,
					length: text.length,
				}
			}
			currentPos += text.length
		}

		if (bestMatch.length > searchContent.length * 0.9) {
			// 90% match threshold
			const startLine = content.substr(0, bestMatch.start).split("\n").length - 1
			const endLine = startLine + searchContent.split("\n").length - 1

			return {
				success: true,
				newContent: content,
				lineStart: startLine,
				lineEnd: endLine,
			}
		}

		return { success: false }
	}

	private async updateFileContent(): Promise<void> {
		this.validateDocumentState()

		try {
			const document = await this.getDocument()
			if (!document) {
				throw new Error("No active document to update content.")
			}

			// Start with original content
			let newContent = this.currentDocumentState.originalContent
			const results: BlockResult[] = []

			// Apply all blocks in order
			const sortedBlocks = Array.from(this.currentDocumentState.editBlocks.values()).sort((a, b) => {
				const indexA = newContent.indexOf(a.searchContent)
				const indexB = newContent.indexOf(b.searchContent)
				return indexA - indexB
			})

			for (const block of sortedBlocks) {
				// const formattedGitDiff = `<<<<<<< SEARCH\n${block.searchContent}\n=======\n${block.currentContent}\n>>>>>>> REPLACE`
				const matchResult = this.findAndReplace(newContent, block.searchContent, block.currentContent)

				if (matchResult.success && matchResult.newContent) {
					newContent = matchResult.newContent
					results.push({
						id: block.id,
						searchContent: block.searchContent,
						replaceContent: block.currentContent,
						wasApplied: true,
					})
				} else {
					results.push({
						id: block.id,
						searchContent: block.searchContent,
						replaceContent: block.currentContent,
						wasApplied: false,
						failureReason: matchResult.failureReason,
					})

					this.logger(`Failed to apply block ${block.id}: ${matchResult.failureReason}`, "warn")
				}
			}
			if (newContent === this.currentDocumentState.currentContent) {
				this.logger("No changes to apply", "info")
				return
			}

			// Store results for save changes
			this.currentDocumentState.lastUpdateResults = results

			const entireRange = new vscode.Range(document.positionAt(0), document.positionAt(document.getText().length))

			const workspaceEdit = new vscode.WorkspaceEdit()
			workspaceEdit.replace(document.uri, entireRange, newContent)
			const success = await vscode.workspace.applyEdit(workspaceEdit)

			if (success) {
				this.logger("File content updated", "info")
				this.currentDocumentState.currentContent = newContent
				await this.refreshEditor()
			}
			return
		} catch (error) {
			this.logger(`Failed to update file content: ${error}`, "error")
			throw error
		}
	}

	/**
	 * Enhanced saveChanges with block status reporting
	 */
<<<<<<< HEAD
	public async saveChanges() {
=======
	public async saveChanges(): Promise<{ finalContent: string; results: BlockResult[] }> {
>>>>>>> 09b6b1c2
		this.logger("Saving changes", "debug")
		this.validateDocumentState()

		try {
			const document = await this.getDocument()
			if (!document || document.isClosed) {
				throw new Error("No active document to save changes.")
			}

<<<<<<< HEAD
			// We don't want to override any user changes made after our last edit
			// So we'll just save whatever is currently in the document
			const res = await document.save()
			this.logger(`save result: ${res}`, "info")
			// Get the current content which might include user changes
			const finalContent = document.getText()
			const finalEditBlocks = Array.from(this.currentDocumentState.editBlocks.values()).map((block) => ({
				id: block.id,
				searchContent: block.searchContent,
				replaceContent: block.currentContent,
			}))
			const appliedBlocks = this.verifyReplaceBlocksWereApplied(finalEditBlocks)
=======
			// Get the current content with merge markers
			let content = document.getText()

			// Clean up merge markers and keep only the replacement content
			content = content.replace(
				/<<<<<<< SEARCH\r?\n[\s\S]*?\r?\n=======\r?\n([\s\S]*?)\r?\n>>>>>>> REPLACE/g,
				(_, replacement) => {
					// Trim any leading/trailing newlines from the replacement
					return replacement.replace(/^\r?\n|\r?\n$/g, "")
				}
			)

			// Apply the cleaned content back to the document
			const entireRange = new vscode.Range(document.positionAt(0), document.positionAt(document.getText().length))

			const workspaceEdit = new vscode.WorkspaceEdit()
			workspaceEdit.replace(document.uri, entireRange, content)
			await vscode.workspace.applyEdit(workspaceEdit)

			// Save the document
			await delay(150)
			await document.save()

			const results = this.currentDocumentState.lastUpdateResults || []
>>>>>>> 09b6b1c2

			// Clean up
			setTimeout(() => {
				this.dispose()
			}, 1)

<<<<<<< HEAD
			return { finalContent, appliedBlocks }
=======
			return { finalContent: content, results }
>>>>>>> 09b6b1c2
		} catch (error) {
			this.logger(`Failed to save changes: ${error}`, "error")
			throw error
		}
	}
	/**
	 * Rejects all changes and restores original content
	 * Used when edits need to be discarded
	 *
	 * Process:
	 * 1. Validates document state
	 * 2. Restores original content from when file was opened
	 * 3. Saves the restored content
	 * 4. Cleans up resources
	 *
	 * Note: This completely discards all changes and cannot be undone
	 */
	public async rejectChanges(): Promise<void> {
		this.logger("Rejecting changes", "debug")
		this.validateDocumentState()

		try {
			const document = await this.getDocument()
			if (!document) {
				throw new Error("No active document to reject changes.")
			}

			// Always restore to the original content from when we first opened the file
			const workspaceEdit = new vscode.WorkspaceEdit()
			workspaceEdit.replace(
				document.uri,
				new vscode.Range(document.positionAt(0), document.positionAt(document.getText().length)),
				this.currentDocumentState.originalContent
			)

			const success = await vscode.workspace.applyEdit(workspaceEdit)
			if (success) {
				// Make sure to save after rejecting
				await document.save()

				// Clean up
				this.dispose()
			} else {
				this.logger("Failed to reject changes: workspaceEdit.applyEdit returned false", "error")
				throw new Error("Failed to reject changes: workspaceEdit.applyEdit returned false")
			}
		} catch (error) {
			this.logger(`Failed to reject changes: ${error}`, "error")
			throw error
		}
	}

	public isOpen(): boolean {
		const isOpen = !!this.currentDocumentState
		return isOpen
	}

	public setAutoScroll(enabled: boolean) {
		this.isAutoScrollEnabled = enabled
		this.logger(`Auto-scroll ${enabled ? "enabled" : "disabled"}`)
	}

	public dispose() {
		this.logger("Disposing InlineEditHandler")
	}

	// type guard against this.currentDocumentState being undefined
	/**
	 * Type guard to ensure document state exists
	 * Throws error if state is undefined
	 *
	 * This is used by methods that require access to document state
	 * to ensure type safety and prevent undefined errors
	 */
	private validateDocumentState(): asserts this is { currentDocumentState: DocumentState } {
		if (!this.currentDocumentState) {
			this.logger("No active document state", "error")
			throw new Error("No active document state.")
		}
	}

	/**
	 * Logs messages with contextual information
	 * Includes operation queue size, pending operations count,
	 * and editor state for better debugging
	 *
	 * @param message - The message to log
	 * @param level - Log level (info/debug/warn/error)
	 */
	private logger(message: string, level: "info" | "debug" | "warn" | "error" = "debug") {
		const timestamp = new Date().toISOString()
		const isEditorOpen = this.isOpen()

		console[level](
			`[InlineEditHandler] ${timestamp} | ` + `Editor: ${isEditorOpen ? "open" : "closed"} | ` + message
		)
	}

	/**
	 * Calculates similarity between two strings
	 * Uses Levenshtein distance normalized by string length
	 * @param str1 First string to compare
	 * @param str2 Second string to compare
	 * @returns Similarity score between 0 and 1 (1 being identical)
	 */
	private calculateStringSimilarity(str1: string, str2: string): number {
		const len1 = str1.length
		const len2 = str2.length
		const matrix: number[][] = []

		// Initialize matrix
		for (let i = 0; i <= len1; i++) {
			matrix[i] = [i]
		}
		for (let j = 0; j <= len2; j++) {
			matrix[0][j] = j
		}

		// Fill matrix
		for (let i = 1; i <= len1; i++) {
			for (let j = 1; j <= len2; j++) {
				const cost = str1[i - 1] === str2[j - 1] ? 0 : 1
				matrix[i][j] = Math.min(
					matrix[i - 1][j] + 1, // deletion
					matrix[i][j - 1] + 1, // insertion
					matrix[i - 1][j - 1] + cost // substitution
				)
			}
		}

		// Calculate similarity score
		const maxLen = Math.max(len1, len2)
		const distance = matrix[len1][len2]
		return 1 - distance / maxLen
	}

	/**
	 * Verifies if replace blocks were successfully applied to the document
	 * Allows for some flexibility in matching using string similarity
	 *
	 * @param blocks Array of blocks to verify
	 * @param similarityThreshold Minimum similarity score to consider a match (0-1, default 0.9)
	 * @returns Array of verification results for each block
	 */
	public verifyReplaceBlocksWereApplied(
		blocks: Array<{ id: string; searchContent: string; replaceContent: string }>,
		similarityThreshold: number = 0.9
	): Array<{
		id: string
		searchContent: string
		replaceContent: string
		wasApplied: boolean
		currentContent: string
		similarity: number
	}> {
		this.validateDocumentState()
		this.logger("Verifying replace blocks application", "debug")

		const document = vscode.window.activeTextEditor?.document
		if (!document) {
			throw new Error("No active document to verify blocks.")
		}

		const currentContent = document.getText()
		const results = []

		for (const block of blocks) {
			// First, find where the original searchContent was located
			const originalSearchIndex = this.currentDocumentState.originalContent.indexOf(block.searchContent)
			if (originalSearchIndex === -1) {
				// If we can't find the original search content, something is wrong
				results.push({
					id: block.id,
					searchContent: block.searchContent,
					replaceContent: block.replaceContent,
					wasApplied: false,
					currentContent: "",
					similarity: 0,
				})
				continue
			}

			// Calculate the approximate range where the replacement should be
			const approximateStart = Math.max(0, originalSearchIndex - block.replaceContent.length / 2)
			const approximateEnd = Math.min(
				currentContent.length,
				originalSearchIndex + block.replaceContent.length * 1.5
			)

			// Extract the content from the approximate area
			const searchArea = currentContent.slice(approximateStart, approximateEnd)

			// First try exact match in the search area
			const exactMatch = searchArea.includes(block.replaceContent)
			if (exactMatch) {
				results.push({
					id: block.id,
					searchContent: block.searchContent,
					replaceContent: block.replaceContent,
					wasApplied: true,
					currentContent: block.replaceContent,
					similarity: 1,
				})
				continue
			}

			// If no exact match, look for similar content in chunks
			let maxSimilarity = 0
			let bestMatch = ""

			// Use variable chunk sizes to account for potential differences
			const minChunkSize = Math.floor(block.replaceContent.length * 0.8)
			const maxChunkSize = Math.ceil(block.replaceContent.length * 1.2)

			for (let size = minChunkSize; size <= maxChunkSize; size++) {
				for (let i = 0; i < searchArea.length - size + 1; i++) {
					const chunk = searchArea.slice(i, i + size)
					const similarity = this.calculateStringSimilarity(chunk, block.replaceContent)

					if (similarity > maxSimilarity) {
						maxSimilarity = similarity
						bestMatch = chunk
					}

					// Optimization: if we find a very close match, we can stop searching
					if (maxSimilarity > 0.95) break
				}
			}

			results.push({
				id: block.id,
				searchContent: block.searchContent,
				replaceContent: block.replaceContent,
				wasApplied: maxSimilarity >= similarityThreshold,
				currentContent: bestMatch || block.replaceContent,
				similarity: maxSimilarity,
			})
		}

		return results
	}
}<|MERGE_RESOLUTION|>--- conflicted
+++ resolved
@@ -733,11 +733,7 @@
 	/**
 	 * Enhanced saveChanges with block status reporting
 	 */
-<<<<<<< HEAD
-	public async saveChanges() {
-=======
 	public async saveChanges(): Promise<{ finalContent: string; results: BlockResult[] }> {
->>>>>>> 09b6b1c2
 		this.logger("Saving changes", "debug")
 		this.validateDocumentState()
 
@@ -747,20 +743,6 @@
 				throw new Error("No active document to save changes.")
 			}
 
-<<<<<<< HEAD
-			// We don't want to override any user changes made after our last edit
-			// So we'll just save whatever is currently in the document
-			const res = await document.save()
-			this.logger(`save result: ${res}`, "info")
-			// Get the current content which might include user changes
-			const finalContent = document.getText()
-			const finalEditBlocks = Array.from(this.currentDocumentState.editBlocks.values()).map((block) => ({
-				id: block.id,
-				searchContent: block.searchContent,
-				replaceContent: block.currentContent,
-			}))
-			const appliedBlocks = this.verifyReplaceBlocksWereApplied(finalEditBlocks)
-=======
 			// Get the current content with merge markers
 			let content = document.getText()
 
@@ -785,18 +767,13 @@
 			await document.save()
 
 			const results = this.currentDocumentState.lastUpdateResults || []
->>>>>>> 09b6b1c2
 
 			// Clean up
 			setTimeout(() => {
 				this.dispose()
 			}, 1)
 
-<<<<<<< HEAD
-			return { finalContent, appliedBlocks }
-=======
 			return { finalContent: content, results }
->>>>>>> 09b6b1c2
 		} catch (error) {
 			this.logger(`Failed to save changes: ${error}`, "error")
 			throw error
@@ -894,148 +871,4 @@
 			`[InlineEditHandler] ${timestamp} | ` + `Editor: ${isEditorOpen ? "open" : "closed"} | ` + message
 		)
 	}
-
-	/**
-	 * Calculates similarity between two strings
-	 * Uses Levenshtein distance normalized by string length
-	 * @param str1 First string to compare
-	 * @param str2 Second string to compare
-	 * @returns Similarity score between 0 and 1 (1 being identical)
-	 */
-	private calculateStringSimilarity(str1: string, str2: string): number {
-		const len1 = str1.length
-		const len2 = str2.length
-		const matrix: number[][] = []
-
-		// Initialize matrix
-		for (let i = 0; i <= len1; i++) {
-			matrix[i] = [i]
-		}
-		for (let j = 0; j <= len2; j++) {
-			matrix[0][j] = j
-		}
-
-		// Fill matrix
-		for (let i = 1; i <= len1; i++) {
-			for (let j = 1; j <= len2; j++) {
-				const cost = str1[i - 1] === str2[j - 1] ? 0 : 1
-				matrix[i][j] = Math.min(
-					matrix[i - 1][j] + 1, // deletion
-					matrix[i][j - 1] + 1, // insertion
-					matrix[i - 1][j - 1] + cost // substitution
-				)
-			}
-		}
-
-		// Calculate similarity score
-		const maxLen = Math.max(len1, len2)
-		const distance = matrix[len1][len2]
-		return 1 - distance / maxLen
-	}
-
-	/**
-	 * Verifies if replace blocks were successfully applied to the document
-	 * Allows for some flexibility in matching using string similarity
-	 *
-	 * @param blocks Array of blocks to verify
-	 * @param similarityThreshold Minimum similarity score to consider a match (0-1, default 0.9)
-	 * @returns Array of verification results for each block
-	 */
-	public verifyReplaceBlocksWereApplied(
-		blocks: Array<{ id: string; searchContent: string; replaceContent: string }>,
-		similarityThreshold: number = 0.9
-	): Array<{
-		id: string
-		searchContent: string
-		replaceContent: string
-		wasApplied: boolean
-		currentContent: string
-		similarity: number
-	}> {
-		this.validateDocumentState()
-		this.logger("Verifying replace blocks application", "debug")
-
-		const document = vscode.window.activeTextEditor?.document
-		if (!document) {
-			throw new Error("No active document to verify blocks.")
-		}
-
-		const currentContent = document.getText()
-		const results = []
-
-		for (const block of blocks) {
-			// First, find where the original searchContent was located
-			const originalSearchIndex = this.currentDocumentState.originalContent.indexOf(block.searchContent)
-			if (originalSearchIndex === -1) {
-				// If we can't find the original search content, something is wrong
-				results.push({
-					id: block.id,
-					searchContent: block.searchContent,
-					replaceContent: block.replaceContent,
-					wasApplied: false,
-					currentContent: "",
-					similarity: 0,
-				})
-				continue
-			}
-
-			// Calculate the approximate range where the replacement should be
-			const approximateStart = Math.max(0, originalSearchIndex - block.replaceContent.length / 2)
-			const approximateEnd = Math.min(
-				currentContent.length,
-				originalSearchIndex + block.replaceContent.length * 1.5
-			)
-
-			// Extract the content from the approximate area
-			const searchArea = currentContent.slice(approximateStart, approximateEnd)
-
-			// First try exact match in the search area
-			const exactMatch = searchArea.includes(block.replaceContent)
-			if (exactMatch) {
-				results.push({
-					id: block.id,
-					searchContent: block.searchContent,
-					replaceContent: block.replaceContent,
-					wasApplied: true,
-					currentContent: block.replaceContent,
-					similarity: 1,
-				})
-				continue
-			}
-
-			// If no exact match, look for similar content in chunks
-			let maxSimilarity = 0
-			let bestMatch = ""
-
-			// Use variable chunk sizes to account for potential differences
-			const minChunkSize = Math.floor(block.replaceContent.length * 0.8)
-			const maxChunkSize = Math.ceil(block.replaceContent.length * 1.2)
-
-			for (let size = minChunkSize; size <= maxChunkSize; size++) {
-				for (let i = 0; i < searchArea.length - size + 1; i++) {
-					const chunk = searchArea.slice(i, i + size)
-					const similarity = this.calculateStringSimilarity(chunk, block.replaceContent)
-
-					if (similarity > maxSimilarity) {
-						maxSimilarity = similarity
-						bestMatch = chunk
-					}
-
-					// Optimization: if we find a very close match, we can stop searching
-					if (maxSimilarity > 0.95) break
-				}
-			}
-
-			results.push({
-				id: block.id,
-				searchContent: block.searchContent,
-				replaceContent: block.replaceContent,
-				wasApplied: maxSimilarity >= similarityThreshold,
-				currentContent: bestMatch || block.replaceContent,
-				similarity: maxSimilarity,
-			})
-		}
-
-		return results
-	}
 }