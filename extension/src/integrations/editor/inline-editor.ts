import * as vscode from "vscode"
import * as DMP from "diff-match-patch"
import delay from "delay"

// Assume these are defined somewhere in your codebase.
// A provider that manages the right-hand (modified) virtual document.
import {
	ModifiedContentProvider,
	INLINE_MODIFIED_URI_SCHEME as MODIFIED_URI_SCHEME,
	INLINE_DIFF_VIEW_URI_SCHEME as DIFF_VIEW_URI_SCHEME,
} from "./decoration-controller"

interface MatchResult {
	success: boolean
	newContent?: string
	lineStart?: number
	lineEnd?: number
	failureReason?: string
}

interface EditBlock {
	id: string
	searchContent: string
	currentContent: string
	finalContent?: string
	status: "pending" | "streaming" | "final"
	matchedLocation?: {
		lineStart: number
		lineEnd: number
	}
	dmpAttempted?: boolean
}

interface BlockResult {
	id: string
	searchContent: string
	replaceContent: string
	wasApplied: boolean
	failureReason?: string
}

interface DocumentState {
	uri: vscode.Uri
	originalContent: string
	currentContent: string
	editBlocks: Map<string, EditBlock>
	editBlocksInsertionIndex: Map<string, number>
	lastInsertionIndex: number
	lastUpdateResults?: BlockResult[]
}

/**
 * This class now uses a diff editor to display changes:
 * - The left side is the original file.
 * - The right side is a virtual doc managed by ModifiedContentProvider.
 *
 * After applying edits, we always scroll to the last inserted edit block (the one with the highest insertion index),
 * ensuring that regardless of where it edits the file, we end up showing its changes on screen.
 */
export class InlineEditHandler {
	private isAutoScrollEnabled: boolean = true
	protected currentDocumentState: DocumentState | undefined
	private modifiedUri?: vscode.Uri
	private originalUri?: vscode.Uri
	private static modifiedContentProvider: ModifiedContentProvider = new ModifiedContentProvider()

	constructor() {
		this.logger("InlineEditHandler initialized", "debug")
		if (!vscode.workspace.registerFileSystemProvider) {
			throw new Error("FileSystemProvider not supported in this environment.")
		}
		try {
			vscode.workspace.registerFileSystemProvider(MODIFIED_URI_SCHEME, InlineEditHandler.modifiedContentProvider)
		} catch (e) {
			this.logger(`Failed to register file system provider: ${e}`, "error")
		}
	}

	public async open(id: string, filePath: string, searchContent: string): Promise<void> {
		this.logger(`Opening file ${filePath} with id ${id}`, "debug")
		try {
			if (this.currentDocumentState) {
				this.logger(`Document already open, no need to open again`, "debug")
				return
			}
			const uri = vscode.Uri.file(filePath)
			const documentBuffer = await vscode.workspace.fs.readFile(uri)
			const documentContent = Buffer.from(documentBuffer).toString("utf8")

			this.currentDocumentState = {
				uri: uri,
				originalContent: documentContent,
				currentContent: documentContent,
				editBlocks: new Map(),
				editBlocksInsertionIndex: new Map(),
				lastInsertionIndex: 0,
			}
			this.currentDocumentState.editBlocks.set(id, {
				id,
				searchContent,
				currentContent: searchContent,
				status: "pending",
			})
			this.currentDocumentState.lastInsertionIndex++
			this.currentDocumentState.editBlocksInsertionIndex.set(id, this.currentDocumentState.lastInsertionIndex)

			await this.openDiffEditor(filePath, documentContent)

			this.logger(`Successfully opened file ${filePath}`, "debug")
			return
		} catch (error) {
			this.logger(`Failed to open document: ${error}`, "error")
			throw error
		}
	}

	/**
	 * Open a diff editor: left side = original (virtual), right side = modified (virtual).
	 * This shows the original file content on the left and we will update the right side as we go.
	 */
	private async openDiffEditor(filePath: string, originalContent: string): Promise<void> {
		const fileName = vscode.workspace.asRelativePath(filePath)
		this.originalUri = vscode.Uri.parse(`${DIFF_VIEW_URI_SCHEME}:${fileName}`).with({
			query: Buffer.from(originalContent).toString("base64"),
		})

		this.modifiedUri = vscode.Uri.parse(`${MODIFIED_URI_SCHEME}:/${fileName}`)
		await InlineEditHandler.modifiedContentProvider.writeFile(
			this.modifiedUri,
			new TextEncoder().encode(originalContent),
			{ create: true, overwrite: true }
		)

		await vscode.commands.executeCommand(
			"vscode.diff",
			this.originalUri,
			this.modifiedUri,
			`${fileName}: Original ↔ Changes`,
			{
				preview: false,
				preserveFocus: false,
				viewColumn: vscode.ViewColumn.Active,
			}
		)
	}

	public async applyStreamContent(id: string, searchContent: string, content: string): Promise<void> {
		this.logger(`Applying stream content for id ${id}`, "debug")
		if (!this.isOpen()) {
			this.logger(`Editor not open, opening now`, "debug")
			await this.open(id, searchContent, content)
		}

		this.validateDocumentState()
		let block = this.currentDocumentState.editBlocks.get(id)
		if (!block) {
			block = {
				id,
				searchContent,
				currentContent: searchContent,
				status: "pending",
			}
			this.currentDocumentState.editBlocks.set(id, block)
			this.currentDocumentState.lastInsertionIndex++
			this.currentDocumentState.editBlocksInsertionIndex.set(id, this.currentDocumentState.lastInsertionIndex)
		}

		block.currentContent = content
		block.status = "streaming"

		await this.updateFileContent()
	}

	public async applyFinalContent(id: string, searchContent: string, content: string): Promise<void> {
		this.logger(`Applying final content for id ${id}`, "debug")
		if (!this.isOpen()) {
			this.logger(`Editor not open, queueing final operation for id ${id}`, "debug")
			return
		}
		this.validateDocumentState()
		let block = this.currentDocumentState.editBlocks.get(id)
		if (!block) {
			block = {
				id,
				searchContent,
				currentContent: searchContent,
				status: "pending",
			}
			this.currentDocumentState.editBlocks.set(id, block)
			if (!this.currentDocumentState.editBlocksInsertionIndex.has(id)) {
				this.currentDocumentState.lastInsertionIndex++
				this.currentDocumentState.editBlocksInsertionIndex.set(id, this.currentDocumentState.lastInsertionIndex)
			}
		}
		block.currentContent = content
		block.finalContent = content
		block.status = "final"

		await this.updateFileContent()
	}

	private validateDocumentState(): asserts this is { currentDocumentState: DocumentState } {
		if (!this.currentDocumentState) {
			this.logger("No active document state", "error")
			throw new Error("No active document state.")
		}
	}

	public isOpen(): boolean {
		return !!this.currentDocumentState
	}

	private async getDocument(): Promise<vscode.TextDocument | undefined> {
		this.validateDocumentState()
		try {
			const { uri } = this.currentDocumentState
			return vscode.workspace.openTextDocument(uri)
		} catch (error) {
			this.logger(`Failed to get document: ${error}`, "error")
			return undefined
		}
	}

	private findAndReplace(content: string, searchContent: string, replaceContent: string): MatchResult {
		const perfectMatch = this.findPerfectMatch(content, searchContent)
		if (perfectMatch.success) {
			return this.performReplace(content, perfectMatch.lineStart!, perfectMatch.lineEnd!, replaceContent)
		}

		const whitespaceMatch = this.findWhitespaceMatch(content, searchContent)
		if (whitespaceMatch.success) {
			return this.performReplace(content, whitespaceMatch.lineStart!, whitespaceMatch.lineEnd!, replaceContent)
		}

		const trailingMatch = this.findTrailingMatch(content, searchContent)
		if (trailingMatch.success) {
			return this.performReplace(content, trailingMatch.lineStart!, trailingMatch.lineEnd!, replaceContent)
		}

		const dmpMatch = this.findDMPMatch(content, searchContent)
		if (dmpMatch.success) {
			return this.performReplace(content, dmpMatch.lineStart!, dmpMatch.lineEnd!, replaceContent)
		}

		return { success: false }
	}

	private performReplace(content: string, startLine: number, endLine: number, replaceContent: string): MatchResult {
		const contentLines = content.split("\n")
		const replaceLines = replaceContent.split("\n")

		const newContentLines = [
			...contentLines.slice(0, startLine),
			...replaceLines,
			...contentLines.slice(endLine + 1),
		]

		return {
			success: true,
			newContent: newContentLines.join("\n"),
			lineStart: startLine,
			lineEnd: startLine + replaceLines.length - 1,
		}
	}

	private findPerfectMatch(content: string, searchContent: string): MatchResult {
		const contentLines = content.split("\n")
		const searchLines = searchContent.split("\n")

		for (let i = 0; i <= contentLines.length - searchLines.length; i++) {
			if (contentLines.slice(i, i + searchLines.length).join("\n") === searchLines.join("\n")) {
				return {
					success: true,
					lineStart: i,
					lineEnd: i + searchLines.length - 1,
				}
			}
		}
		return { success: false }
	}

	private findWhitespaceMatch(content: string, searchContent: string): MatchResult {
		const contentLines = content.split("\n")
		const searchLines = searchContent.split("\n")

		for (let i = 0; i <= contentLines.length - searchLines.length; i++) {
			const matches = searchLines.every((searchLine, j) => {
				const contentLine = contentLines[i + j]
				return contentLine.replace(/\s+/g, " ") === searchLine.replace(/\s+/g, " ")
			})

			if (matches) {
				return {
					success: true,
					lineStart: i,
					lineEnd: i + searchLines.length - 1,
				}
			}
		}
		return { success: false }
	}

	private findTrailingMatch(content: string, searchContent: string): MatchResult {
		const contentLines = content.split("\n")
		const searchLines = searchContent.split("\n")

		for (let i = 0; i <= contentLines.length - searchLines.length; i++) {
			const matches = searchLines.every((searchLine, j) => {
				const contentLine = contentLines[i + j]
				return contentLine.trimEnd() === searchLine.trimEnd()
			})

			if (matches) {
				return {
					success: true,
					lineStart: i,
					lineEnd: i + searchLines.length - 1,
				}
			}
		}
		return { success: false }
	}

	private findDMPMatch(content: string, searchContent: string): MatchResult {
		const dmp = new DMP.diff_match_patch()
		const diffs = dmp.diff_main(content, searchContent)
		dmp.diff_cleanupSemantic(diffs)

		let bestMatch = { start: -1, end: -1, length: 0 }
		let currentPos = 0

		for (const [type, text] of diffs) {
			if (type === 0 && text.length > bestMatch.length) {
				bestMatch = {
					start: currentPos,
					end: currentPos + text.length,
					length: text.length,
				}
			}
			currentPos += text.length
		}

		if (bestMatch.length > searchContent.length * 0.9) {
			const startLine = content.substr(0, bestMatch.start).split("\n").length - 1
			const endLine = startLine + searchContent.split("\n").length - 1

			return { success: true, lineStart: startLine, lineEnd: endLine }
		}

		return { success: false }
	}

	private async updateFileContent(): Promise<void> {
		this.validateDocumentState()

		let newContent = this.currentDocumentState.originalContent
		const results: BlockResult[] = []
		// We'll keep track of the match info for each successfully applied block
		// along with its insertion index, so we can find the "latest" block.
		let latestAppliedBlockIndex = -1
		let latestAppliedBlockLineEnd: number | undefined

		// Sort blocks by their insertion order, not by location
		// Because we must scroll to the "last inserted" block, let's process them in insertion order
		const blocksInInsertionOrder = [...this.currentDocumentState.editBlocks.entries()]
			.sort((a, b) => {
				const indexA = this.currentDocumentState.editBlocksInsertionIndex.get(a[0]) ?? -1
				const indexB = this.currentDocumentState.editBlocksInsertionIndex.get(b[0]) ?? -1
				return indexA - indexB
			})
			.map(([, block]) => block)

		for (const block of blocksInInsertionOrder) {
			const matchResult = this.findAndReplace(newContent, block.searchContent, block.currentContent)

			if (matchResult.success && matchResult.newContent) {
				newContent = matchResult.newContent
				results.push({
					id: block.id,
					searchContent: block.searchContent,
					replaceContent: block.currentContent,
					wasApplied: true,
				})
				// Update latest applied block if this one has a higher insertion index
				const insertionIndex = this.currentDocumentState.editBlocksInsertionIndex.get(block.id) ?? -1
				if (insertionIndex > latestAppliedBlockIndex) {
					latestAppliedBlockIndex = insertionIndex
					latestAppliedBlockLineEnd = matchResult.lineEnd
				}
			} else {
				results.push({
					id: block.id,
					searchContent: block.searchContent,
					replaceContent: block.currentContent,
					wasApplied: false,
					failureReason: matchResult.failureReason,
				})
				this.logger(`Failed to apply block ${block.id}: ${matchResult.failureReason}`, "warn")
			}
		}

		this.currentDocumentState.lastUpdateResults = results
		if (newContent === this.currentDocumentState.currentContent) {
			this.logger("No changes to apply", "info")
			return
		}

		// Update the modified virtual document to show changes in the diff editor
		if (this.modifiedUri) {
			await InlineEditHandler.modifiedContentProvider.writeFile(
				this.modifiedUri,
				new TextEncoder().encode(newContent),
				{ create: false, overwrite: true }
			)
		}

		this.currentDocumentState.currentContent = newContent

		// After applying all blocks, scroll to the block with the highest insertion index that was applied
		if (this.isAutoScrollEnabled && latestAppliedBlockIndex !== -1 && latestAppliedBlockLineEnd !== undefined) {
			await this.scrollToLine(latestAppliedBlockLineEnd)
		}
	}

	/**
	 * Scrolls the modified side of the diff editor to a specific line.
	 */
	private async scrollToLine(line: number): Promise<void> {
		if (!this.modifiedUri) return

		const editor = vscode.window.visibleTextEditors.find(
			(e) => e.document.uri.toString() === this.modifiedUri!.toString()
		)
		if (!editor) return

		const validLine = Math.max(0, Math.min(line, editor.document.lineCount - 1))
		const range = new vscode.Range(validLine, 0, validLine, editor.document.lineAt(validLine).text.length)
		editor.revealRange(range, vscode.TextEditorRevealType.InCenterIfOutsideViewport)
	}

	public async saveChanges(): Promise<{ finalContent: string; results: BlockResult[] }> {
		this.logger("Saving changes with robust cleanup", "debug")
		this.validateDocumentState()

		const results = this.currentDocumentState.lastUpdateResults || []
		const finalContent = this.currentDocumentState.currentContent

<<<<<<< HEAD
			let content = document.getText()

			// Perform multiple cleanup passes if needed.
			// Even though it's expected that one pass should fix everything,
			// being extra cautious: max 3 passes.
			let attempts = 0
			while (this.containsAnyMarkers(content) && attempts < 3) {
				this.logger(`Cleaning up merge markers (pass ${attempts + 1})`, "info")
				content = this.cleanupAllMarkers(content)
				attempts++
			}

			if (this.containsAnyMarkers(content)) {
				// If we still have markers after multiple attempts, forcibly remove all known markers.
				this.logger("Markers still remain after multiple passes, forcibly removing them", "warn")
				content = this.forceRemoveAllMarkers(content)
			}

			// Apply final cleaned content
			const entireRange = new vscode.Range(document.positionAt(0), document.positionAt(document.getText().length))
			const workspaceEdit = new vscode.WorkspaceEdit()
			workspaceEdit.replace(document.uri, entireRange, content)
			await vscode.workspace.applyEdit(workspaceEdit)

			// Save the document
			await delay(150)
			await document.save()

			const results = this.currentDocumentState.lastUpdateResults || []

			// Clean up after saving
			setTimeout(() => {
				this.dispose()
			}, 1)

			this.logger("Save changes completed successfully with robust cleanup", "info")
			return { finalContent: content, results }
		} catch (error) {
			this.logger(`Failed to save changes: ${error}`, "error")
			throw error
		}
	}

	/**
	 * Check if any known markers exist in the content.
	 */
	private containsAnyMarkers(content: string): boolean {
		return content.includes("<<<<<<< SEARCH") || content.includes("=======") || content.includes(">>>>>>> REPLACE")
	}

	/**
	 * Cleans up all well-formed blocks line-by-line, replacing them with their "replace" content.
	 * For malformed or partial blocks, it removes all markers and attempts to revert to a stable state.
	 */
	private cleanupAllMarkers(content: string): string {
		const lines = content.split(/\r?\n/)

		const resultLines: string[] = []
		let i = 0
		const totalLines = lines.length

		while (i < totalLines) {
			const line = lines[i]

			if (line.includes("<<<<<<< SEARCH")) {
				// We have encountered the start of a block
				const startIndex = i
				i++
				const originalSegment: string[] = []
				const replaceSegment: string[] = []
				let foundSeparator = false
				let foundReplace = false

				// Collect original lines until we find '======='
				while (i < totalLines && !lines[i].includes("=======") && !lines[i].includes(">>>>>>> REPLACE")) {
					originalSegment.push(lines[i])
					i++
				}

				if (i < totalLines && lines[i].includes("=======")) {
					// found separator
					foundSeparator = true
					i++
					// Collect replace lines until '>>>>>>> REPLACE'
					while (i < totalLines && !lines[i].includes(">>>>>>> REPLACE")) {
						replaceSegment.push(lines[i])
						i++
					}

					if (i < totalLines && lines[i].includes(">>>>>>> REPLACE")) {
						foundReplace = true
						// Move past the replace marker line
						i++
					}
				}

				if (foundSeparator && foundReplace) {
					// Well-formed block: Use the replace segment
					// Keep the replace segment as-is
					resultLines.push(...replaceSegment)
				} else {
					// Malformed block: remove all markers and restore original lines if possible
					// In a malformed scenario, we encountered 'SEARCH' but not a full set of markers.
					// We just log a warning and revert to originalSegment or nothing.
					this.logger(
						"Malformed block detected. Removing markers and reverting to original lines if any.",
						"warn"
					)
					// According to the requirement: If the block is malformed, we do not trust replace lines.
					// The user requested to "keep replace as is if block exists."
					// The block "exists" means all markers found. Otherwise, we can't trust replace.
					// So we revert to original lines (if any).
					resultLines.push(...originalSegment)
				}
			} else {
				// Normal line, just pass through
				resultLines.push(line)
				i++
			}
		}

		return resultLines.join("\n")
	}

	/**
	 * If after cleanup attempts some markers still remain,
	 * forcibly remove all known markers to ensure a stable final file.
	 */
	private forceRemoveAllMarkers(content: string): string {
		// This is a last resort: remove all known markers blindly.
		return content
			.replace(/<<<<<<< SEARCH.*?(\r?\n|\n)/g, "")
			.replace(/=======.*?(\r?\n|\n)/g, "")
			.replace(/>>>>>>> REPLACE.*?(\r?\n|\n)/g, "")
			.trim()
	}

	/**
	 * Rejects all changes and restores original content
	 * Used when edits need to be discarded
	 *
	 * Process:
	 * 1. Validates document state
	 * 2. Restores original content from when file was opened
	 * 3. Saves the restored content
	 * 4. Cleans up resources
	 *
	 * Note: This completely discards all changes and cannot be undone
	 */
	public async rejectChanges(): Promise<void> {
		this.logger("Rejecting changes", "debug")
		this.validateDocumentState()
=======
		// Write finalContent to the file
		const uri = this.currentDocumentState.uri
		const workspaceEdit = new vscode.WorkspaceEdit()
		const document = await vscode.workspace.openTextDocument(uri)
		const entireRange = new vscode.Range(document.positionAt(0), document.positionAt(document.getText().length))
		workspaceEdit.replace(uri, entireRange, finalContent)
		await vscode.workspace.applyEdit(workspaceEdit)
		await document.save()

		// Close the diff editor if needed
		await this.closeDiffEditors()

		this.dispose()
		return { finalContent, results }
	}
>>>>>>> 060b9ea2

	private async closeDiffEditors() {
		const tabs = vscode.window.tabGroups.all
			.flatMap((tg) => tg.tabs)
			.filter(
				(tab) =>
					tab.input instanceof vscode.TabInputTextDiff &&
					(tab.input?.original?.scheme === DIFF_VIEW_URI_SCHEME ||
						tab.input?.modified?.scheme === MODIFIED_URI_SCHEME)
			)
		for (const tab of tabs) {
			if (!tab.isDirty) {
				await vscode.window.tabGroups.close(tab)
			}
		}
	}

	public async rejectChanges(): Promise<void> {
		this.logger("Rejecting changes", "debug")
		this.validateDocumentState()

		const uri = this.currentDocumentState.uri
		const originalContent = this.currentDocumentState.originalContent
		const doc = await vscode.workspace.openTextDocument(uri)
		const workspaceEdit = new vscode.WorkspaceEdit()
		const entireRange = new vscode.Range(doc.positionAt(0), doc.positionAt(doc.getText().length))
		workspaceEdit.replace(uri, entireRange, originalContent)
		await vscode.workspace.applyEdit(workspaceEdit)
		await doc.save()

		await this.closeDiffEditors()
		this.dispose()
	}

	public setAutoScroll(enabled: boolean) {
		this.isAutoScrollEnabled = enabled
		this.logger(`Auto-scroll ${enabled ? "enabled" : "disabled"}`)
	}

	public dispose() {
		this.logger("Disposing InlineEditHandler")
		this.currentDocumentState = undefined
		this.modifiedUri = undefined
		this.originalUri = undefined
	}

	private logger(message: string, level: "info" | "debug" | "warn" | "error" = "debug") {
		const timestamp = new Date().toISOString()
		const isEditorOpen = this.isOpen()
		console[level](`[InlineEditHandler] ${timestamp} | Editor: ${isEditorOpen ? "open" : "closed"} | ${message}`)
	}
}<|MERGE_RESOLUTION|>--- conflicted
+++ resolved
@@ -1,4 +1,5 @@
 import * as vscode from "vscode"
+import * as path from "path"
 import * as DMP from "diff-match-patch"
 import delay from "delay"
 
@@ -50,19 +51,24 @@
 }
 
 /**
- * This class now uses a diff editor to display changes:
- * - The left side is the original file.
- * - The right side is a virtual doc managed by ModifiedContentProvider.
+ * This class uses a diff editor to display changes:
+ * - Left side: original file (read-only)
+ * - Right side: a virtual doc managed by ModifiedContentProvider (updated in-memory)
  *
- * After applying edits, we always scroll to the last inserted edit block (the one with the highest insertion index),
- * ensuring that regardless of where it edits the file, we end up showing its changes on screen.
+ * After applying edits, we always scroll to the last inserted edit block, ensuring the most recently added block is visible.
+ *
+ * Changes:
+ * - Added `forceFinalize()` method.
+ * - Normalized line endings to handle Windows environments better.
+ * - Removed usage of `vscode.workspace.asRelativePath` for the diff title to reduce path issues on Windows.
+ * - Added small delays to help ensure updates propagate in environments where timing is an issue.
  */
 export class InlineEditHandler {
 	private isAutoScrollEnabled: boolean = true
 	protected currentDocumentState: DocumentState | undefined
 	private modifiedUri?: vscode.Uri
 	private originalUri?: vscode.Uri
-	private static modifiedContentProvider: ModifiedContentProvider = new ModifiedContentProvider()
+	private static modifiedContentProvider: ModifiedContentProvider | undefined
 
 	constructor() {
 		this.logger("InlineEditHandler initialized", "debug")
@@ -70,7 +76,14 @@
 			throw new Error("FileSystemProvider not supported in this environment.")
 		}
 		try {
-			vscode.workspace.registerFileSystemProvider(MODIFIED_URI_SCHEME, InlineEditHandler.modifiedContentProvider)
+			// Register provider if not already registered
+			if (!InlineEditHandler.modifiedContentProvider) {
+				InlineEditHandler.modifiedContentProvider = new ModifiedContentProvider()
+				vscode.workspace.registerFileSystemProvider(
+					MODIFIED_URI_SCHEME,
+					InlineEditHandler.modifiedContentProvider
+				)
+			}
 		} catch (e) {
 			this.logger(`Failed to register file system provider: ${e}`, "error")
 		}
@@ -84,8 +97,11 @@
 				return
 			}
 			const uri = vscode.Uri.file(filePath)
-			const documentBuffer = await vscode.workspace.fs.readFile(uri)
-			const documentContent = Buffer.from(documentBuffer).toString("utf8")
+			let documentBuffer = await vscode.workspace.fs.readFile(uri)
+			let documentContent = Buffer.from(documentBuffer).toString("utf8")
+
+			// Normalize line endings to LF to ensure consistency across OS
+			documentContent = documentContent.replace(/\r\n/g, "\n")
 
 			this.currentDocumentState = {
 				uri: uri,
@@ -116,16 +132,16 @@
 
 	/**
 	 * Open a diff editor: left side = original (virtual), right side = modified (virtual).
-	 * This shows the original file content on the left and we will update the right side as we go.
+	 * Use path.basename for display name to avoid path issues on Windows.
 	 */
 	private async openDiffEditor(filePath: string, originalContent: string): Promise<void> {
-		const fileName = vscode.workspace.asRelativePath(filePath)
+		const fileName = path.basename(filePath)
 		this.originalUri = vscode.Uri.parse(`${DIFF_VIEW_URI_SCHEME}:${fileName}`).with({
 			query: Buffer.from(originalContent).toString("base64"),
 		})
 
 		this.modifiedUri = vscode.Uri.parse(`${MODIFIED_URI_SCHEME}:/${fileName}`)
-		await InlineEditHandler.modifiedContentProvider.writeFile(
+		await InlineEditHandler.modifiedContentProvider!.writeFile(
 			this.modifiedUri,
 			new TextEncoder().encode(originalContent),
 			{ create: true, overwrite: true }
@@ -142,6 +158,9 @@
 				viewColumn: vscode.ViewColumn.Active,
 			}
 		)
+
+		// Small delay to ensure editor is visible and stable on all OS
+		await delay(50)
 	}
 
 	public async applyStreamContent(id: string, searchContent: string, content: string): Promise<void> {
@@ -165,6 +184,9 @@
 			this.currentDocumentState.editBlocksInsertionIndex.set(id, this.currentDocumentState.lastInsertionIndex)
 		}
 
+		// Normalize content to LF
+		content = content.replace(/\r\n/g, "\n")
+
 		block.currentContent = content
 		block.status = "streaming"
 
@@ -192,6 +214,10 @@
 				this.currentDocumentState.editBlocksInsertionIndex.set(id, this.currentDocumentState.lastInsertionIndex)
 			}
 		}
+
+		// Normalize content to LF
+		content = content.replace(/\r\n/g, "\n")
+
 		block.currentContent = content
 		block.finalContent = content
 		block.status = "final"
@@ -222,6 +248,11 @@
 	}
 
 	private findAndReplace(content: string, searchContent: string, replaceContent: string): MatchResult {
+		// Ensure all strings use LF
+		content = content.replace(/\r\n/g, "\n")
+		searchContent = searchContent.replace(/\r\n/g, "\n")
+		replaceContent = replaceContent.replace(/\r\n/g, "\n")
+
 		const perfectMatch = this.findPerfectMatch(content, searchContent)
 		if (perfectMatch.success) {
 			return this.performReplace(content, perfectMatch.lineStart!, perfectMatch.lineEnd!, replaceContent)
@@ -355,13 +386,10 @@
 
 		let newContent = this.currentDocumentState.originalContent
 		const results: BlockResult[] = []
-		// We'll keep track of the match info for each successfully applied block
-		// along with its insertion index, so we can find the "latest" block.
 		let latestAppliedBlockIndex = -1
 		let latestAppliedBlockLineEnd: number | undefined
 
-		// Sort blocks by their insertion order, not by location
-		// Because we must scroll to the "last inserted" block, let's process them in insertion order
+		// Process blocks in insertion order
 		const blocksInInsertionOrder = [...this.currentDocumentState.editBlocks.entries()]
 			.sort((a, b) => {
 				const indexA = this.currentDocumentState.editBlocksInsertionIndex.get(a[0]) ?? -1
@@ -381,7 +409,6 @@
 					replaceContent: block.currentContent,
 					wasApplied: true,
 				})
-				// Update latest applied block if this one has a higher insertion index
 				const insertionIndex = this.currentDocumentState.editBlocksInsertionIndex.get(block.id) ?? -1
 				if (insertionIndex > latestAppliedBlockIndex) {
 					latestAppliedBlockIndex = insertionIndex
@@ -405,26 +432,24 @@
 			return
 		}
 
-		// Update the modified virtual document to show changes in the diff editor
 		if (this.modifiedUri) {
-			await InlineEditHandler.modifiedContentProvider.writeFile(
+			await InlineEditHandler.modifiedContentProvider!.writeFile(
 				this.modifiedUri,
 				new TextEncoder().encode(newContent),
 				{ create: false, overwrite: true }
 			)
+
+			// small delay to ensure doc updates in the editor
+			await delay(50)
 		}
 
 		this.currentDocumentState.currentContent = newContent
 
-		// After applying all blocks, scroll to the block with the highest insertion index that was applied
 		if (this.isAutoScrollEnabled && latestAppliedBlockIndex !== -1 && latestAppliedBlockLineEnd !== undefined) {
 			await this.scrollToLine(latestAppliedBlockLineEnd)
 		}
 	}
 
-	/**
-	 * Scrolls the modified side of the diff editor to a specific line.
-	 */
 	private async scrollToLine(line: number): Promise<void> {
 		if (!this.modifiedUri) return
 
@@ -439,167 +464,12 @@
 	}
 
 	public async saveChanges(): Promise<{ finalContent: string; results: BlockResult[] }> {
-		this.logger("Saving changes with robust cleanup", "debug")
+		this.logger("Saving changes", "debug")
 		this.validateDocumentState()
 
 		const results = this.currentDocumentState.lastUpdateResults || []
 		const finalContent = this.currentDocumentState.currentContent
 
-<<<<<<< HEAD
-			let content = document.getText()
-
-			// Perform multiple cleanup passes if needed.
-			// Even though it's expected that one pass should fix everything,
-			// being extra cautious: max 3 passes.
-			let attempts = 0
-			while (this.containsAnyMarkers(content) && attempts < 3) {
-				this.logger(`Cleaning up merge markers (pass ${attempts + 1})`, "info")
-				content = this.cleanupAllMarkers(content)
-				attempts++
-			}
-
-			if (this.containsAnyMarkers(content)) {
-				// If we still have markers after multiple attempts, forcibly remove all known markers.
-				this.logger("Markers still remain after multiple passes, forcibly removing them", "warn")
-				content = this.forceRemoveAllMarkers(content)
-			}
-
-			// Apply final cleaned content
-			const entireRange = new vscode.Range(document.positionAt(0), document.positionAt(document.getText().length))
-			const workspaceEdit = new vscode.WorkspaceEdit()
-			workspaceEdit.replace(document.uri, entireRange, content)
-			await vscode.workspace.applyEdit(workspaceEdit)
-
-			// Save the document
-			await delay(150)
-			await document.save()
-
-			const results = this.currentDocumentState.lastUpdateResults || []
-
-			// Clean up after saving
-			setTimeout(() => {
-				this.dispose()
-			}, 1)
-
-			this.logger("Save changes completed successfully with robust cleanup", "info")
-			return { finalContent: content, results }
-		} catch (error) {
-			this.logger(`Failed to save changes: ${error}`, "error")
-			throw error
-		}
-	}
-
-	/**
-	 * Check if any known markers exist in the content.
-	 */
-	private containsAnyMarkers(content: string): boolean {
-		return content.includes("<<<<<<< SEARCH") || content.includes("=======") || content.includes(">>>>>>> REPLACE")
-	}
-
-	/**
-	 * Cleans up all well-formed blocks line-by-line, replacing them with their "replace" content.
-	 * For malformed or partial blocks, it removes all markers and attempts to revert to a stable state.
-	 */
-	private cleanupAllMarkers(content: string): string {
-		const lines = content.split(/\r?\n/)
-
-		const resultLines: string[] = []
-		let i = 0
-		const totalLines = lines.length
-
-		while (i < totalLines) {
-			const line = lines[i]
-
-			if (line.includes("<<<<<<< SEARCH")) {
-				// We have encountered the start of a block
-				const startIndex = i
-				i++
-				const originalSegment: string[] = []
-				const replaceSegment: string[] = []
-				let foundSeparator = false
-				let foundReplace = false
-
-				// Collect original lines until we find '======='
-				while (i < totalLines && !lines[i].includes("=======") && !lines[i].includes(">>>>>>> REPLACE")) {
-					originalSegment.push(lines[i])
-					i++
-				}
-
-				if (i < totalLines && lines[i].includes("=======")) {
-					// found separator
-					foundSeparator = true
-					i++
-					// Collect replace lines until '>>>>>>> REPLACE'
-					while (i < totalLines && !lines[i].includes(">>>>>>> REPLACE")) {
-						replaceSegment.push(lines[i])
-						i++
-					}
-
-					if (i < totalLines && lines[i].includes(">>>>>>> REPLACE")) {
-						foundReplace = true
-						// Move past the replace marker line
-						i++
-					}
-				}
-
-				if (foundSeparator && foundReplace) {
-					// Well-formed block: Use the replace segment
-					// Keep the replace segment as-is
-					resultLines.push(...replaceSegment)
-				} else {
-					// Malformed block: remove all markers and restore original lines if possible
-					// In a malformed scenario, we encountered 'SEARCH' but not a full set of markers.
-					// We just log a warning and revert to originalSegment or nothing.
-					this.logger(
-						"Malformed block detected. Removing markers and reverting to original lines if any.",
-						"warn"
-					)
-					// According to the requirement: If the block is malformed, we do not trust replace lines.
-					// The user requested to "keep replace as is if block exists."
-					// The block "exists" means all markers found. Otherwise, we can't trust replace.
-					// So we revert to original lines (if any).
-					resultLines.push(...originalSegment)
-				}
-			} else {
-				// Normal line, just pass through
-				resultLines.push(line)
-				i++
-			}
-		}
-
-		return resultLines.join("\n")
-	}
-
-	/**
-	 * If after cleanup attempts some markers still remain,
-	 * forcibly remove all known markers to ensure a stable final file.
-	 */
-	private forceRemoveAllMarkers(content: string): string {
-		// This is a last resort: remove all known markers blindly.
-		return content
-			.replace(/<<<<<<< SEARCH.*?(\r?\n|\n)/g, "")
-			.replace(/=======.*?(\r?\n|\n)/g, "")
-			.replace(/>>>>>>> REPLACE.*?(\r?\n|\n)/g, "")
-			.trim()
-	}
-
-	/**
-	 * Rejects all changes and restores original content
-	 * Used when edits need to be discarded
-	 *
-	 * Process:
-	 * 1. Validates document state
-	 * 2. Restores original content from when file was opened
-	 * 3. Saves the restored content
-	 * 4. Cleans up resources
-	 *
-	 * Note: This completely discards all changes and cannot be undone
-	 */
-	public async rejectChanges(): Promise<void> {
-		this.logger("Rejecting changes", "debug")
-		this.validateDocumentState()
-=======
-		// Write finalContent to the file
 		const uri = this.currentDocumentState.uri
 		const workspaceEdit = new vscode.WorkspaceEdit()
 		const document = await vscode.workspace.openTextDocument(uri)
@@ -608,13 +478,11 @@
 		await vscode.workspace.applyEdit(workspaceEdit)
 		await document.save()
 
-		// Close the diff editor if needed
 		await this.closeDiffEditors()
 
 		this.dispose()
 		return { finalContent, results }
 	}
->>>>>>> 060b9ea2
 
 	private async closeDiffEditors() {
 		const tabs = vscode.window.tabGroups.all
@@ -649,6 +517,43 @@
 		this.dispose()
 	}
 
+	/**
+	 * Force finalize all given blocks by applying their final content and marking them as final,
+	 * then re-applying changes to ensure everything is updated.
+	 */
+	public async forceFinalize(blocks: { id: string; searchContent: string; replaceContent: string }[]): Promise<void> {
+		this.logger("Forcing finalization of given blocks", "debug")
+		this.validateDocumentState()
+
+		for (const blk of blocks) {
+			let block = this.currentDocumentState.editBlocks.get(blk.id)
+			if (!block) {
+				block = {
+					id: blk.id,
+					searchContent: blk.searchContent,
+					currentContent: blk.replaceContent.replace(/\r\n/g, "\n"),
+					finalContent: blk.replaceContent.replace(/\r\n/g, "\n"),
+					status: "final",
+				}
+				this.currentDocumentState.editBlocks.set(blk.id, block)
+				if (!this.currentDocumentState.editBlocksInsertionIndex.has(blk.id)) {
+					this.currentDocumentState.lastInsertionIndex++
+					this.currentDocumentState.editBlocksInsertionIndex.set(
+						blk.id,
+						this.currentDocumentState.lastInsertionIndex
+					)
+				}
+			} else {
+				block.currentContent = blk.replaceContent.replace(/\r\n/g, "\n")
+				block.finalContent = blk.replaceContent.replace(/\r\n/g, "\n")
+				block.status = "final"
+			}
+		}
+
+		// Re-apply changes now that all blocks are final
+		await this.updateFileContent()
+	}
+
 	public setAutoScroll(enabled: boolean) {
 		this.isAutoScrollEnabled = enabled
 		this.logger(`Auto-scroll ${enabled ? "enabled" : "disabled"}`)
