--- conflicted
+++ resolved
@@ -430,11 +430,6 @@
 
 		this.isFinalReached = true
 		const updatedDocument = this.diffEditor.document
-<<<<<<< HEAD
-
-		const formatedContent = await this.formatContent(updatedDocument.uri, content)
-		await this.applyUpdate(formatedContent)
-=======
 		const isPython =
 			updatedDocument.languageId === "python" ||
 			updatedDocument.languageId === "python2" ||
@@ -446,7 +441,6 @@
 		}
 		// const formatedContent = await this.formatContent(updatedDocument.uri, content)
 		await this.applyUpdate(content)
->>>>>>> 2811a49e
 		this.logger(`[${Date.now()}] final update applied - waiting for change to apply`, "info")
 		await changePromise
 		this.logger(`[${Date.now()}] final update change applied`, "info")
