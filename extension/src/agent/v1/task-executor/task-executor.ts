--- conflicted
+++ resolved
@@ -451,17 +451,9 @@
 						if (!this.streamPaused) {
 							// Accumulate text until we have a complete XML tag or enough non-XML content
 							accumulatedText += chunk.body.text
-<<<<<<< HEAD
-							
-							// Check if this chunk contains a closing tool tag
-							const hasClosingTag = accumulatedText.includes('</');
-							const wasInTool = this.toolExecutor.hasActiveTools();
-							
-=======
 							// check if this chunk is inside tool
 							const isChunkInsideTool = this.toolExecutor.isParserInToolTag()
 
->>>>>>> 6e1bf6e7
 							// Process for tool use and get non-XML text
 							const nonXMLText = await this.toolExecutor.processToolUse(accumulatedText)
 							
