<<<<<<< HEAD
import { Anthropic } from '@anthropic-ai/sdk'
import { debounce } from 'lodash'
import { ExtensionProvider } from '../../../providers/claude-coder/ClaudeCoderProvider'
import { ClaudeMessage, isV1ClaudeMessage } from '../../../shared/ExtensionMessage'
import { ClaudeAskResponse } from '../../../shared/WebviewMessage'
import { KoduError, koduSSEResponse } from '../../../shared/kodu'
import { truncateHalfConversation } from '../../../utils/context-management'
import { ChunkProcessor } from '../chunk-proccess'
import { StateManager } from '../state-manager'
import { manageTokensAndConversation } from '../tools/manage-conversation'
import { ToolExecutor } from '../tools/tool-executor'
import { ToolResponse, UserContent } from '../types'
import { TaskError, TaskExecutorUtils, TaskState } from './utils'
=======
import { Anthropic } from "@anthropic-ai/sdk"
import { ClaudeMessage, isV1ClaudeMessage } from "../../../shared/ExtensionMessage"
import { ClaudeAskResponse } from "../../../shared/WebviewMessage"
import { KODU_ERROR_CODES, KoduError, koduSSEResponse } from "../../../shared/kodu"
import { StateManager } from "../state-manager"
import { ToolExecutor } from "../tools/tool-executor"
import { ChunkProcessor } from "../chunk-proccess"
import { ExtensionProvider } from "../../../providers/claude-coder/ClaudeCoderProvider"
import { ToolResponse, UserContent } from "../types"
import { debounce } from "lodash"
import { TaskError, TaskExecutorUtils, TaskState } from "./utils"
>>>>>>> f9d536db

export class TaskExecutor extends TaskExecutorUtils {
	public state: TaskState = TaskState.IDLE
	public toolExecutor: ToolExecutor

	private currentUserContent: UserContent | null = null
	private currentApiResponse: Anthropic.Messages.Message | null = null
	private currentToolResults: { name: string; result: ToolResponse }[] = []
	private isRequestCancelled: boolean = false
	private abortController: AbortController | null = null
	private consecutiveErrorCount: number = 0

	constructor(stateManager: StateManager, toolExecutor: ToolExecutor, providerRef: WeakRef<ExtensionProvider>) {
		super(stateManager, providerRef)
		this.toolExecutor = toolExecutor
	}
	protected getState(): TaskState {
		return this.state
	}

	public async newMessage(message: UserContent) {
		this.logState('New message')
		this.state = TaskState.WAITING_FOR_API
		this.isRequestCancelled = false
		this.abortController = new AbortController()
		this.currentUserContent = message
		this.say('user_feedback', message[0].type === 'text' ? message[0].text : 'New message')
		await this.makeClaudeRequest()
	}

	public async startTask(userContent: UserContent): Promise<void> {
		this.logState('Starting task')
		this.state = TaskState.WAITING_FOR_API
		if (userContent.length === 0) {
			userContent = [
				{
<<<<<<< HEAD
					type: 'text',
=======
					type: "text",
>>>>>>> f9d536db
					text: "Let's continue with the task, from where we left off.",
				},
			]
		}
<<<<<<< HEAD
		if (userContent[0] && userContent[0].type === 'text' && userContent[0].text?.trim() === '') {
=======
		if (userContent[0] && userContent[0].type === "text" && userContent[0].text?.trim() === "") {
>>>>>>> f9d536db
			userContent[0].text = "Let's continue with the task, from where we left off."
		}
		this.currentUserContent = userContent

		this.isRequestCancelled = false
		this.abortController = new AbortController()
		this.consecutiveErrorCount = 0
		await this.makeClaudeRequest()
	}

	public async resumeTask(userContent: UserContent): Promise<void> {
		if (this.state === TaskState.WAITING_FOR_USER) {
			this.logState('Resuming task')
			this.state = TaskState.WAITING_FOR_API
			if (userContent.length === 0) {
				userContent = [
					{
<<<<<<< HEAD
						type: 'text',
=======
						type: "text",
>>>>>>> f9d536db
						text: "Let's continue with the task, from where we left off.",
					},
				]
			}
<<<<<<< HEAD
			if (userContent[0] && userContent[0].type === 'text' && userContent[0].text?.trim() === '') {
=======
			if (userContent[0] && userContent[0].type === "text" && userContent[0].text?.trim() === "") {
>>>>>>> f9d536db
				userContent[0].text = "Let's continue with the task, from where we left off."
			}
			this.currentUserContent = userContent
			this.isRequestCancelled = false
			this.consecutiveErrorCount = 0
			this.abortController = new AbortController()
			await this.makeClaudeRequest()
		} else {
			this.logError(new Error('Cannot resume task: not in WAITING_FOR_USER state') as TaskError)
		}
	}

	public async abortTask(): Promise<void> {
		this.logState('Aborting task')
		await this.cancelCurrentRequest()
		await this.resetState()
	}

	private async cancelCurrentRequest(): Promise<void> {
		if (
			this.isRequestCancelled ||
			this.state === TaskState.IDLE ||
			this.state === TaskState.COMPLETED ||
			this.state === TaskState.ABORTED
		) {
			return // Prevent multiple cancellations
		}

		// check if this is the first message
		if (this.stateManager.state.claudeMessages.length === 2) {
			// cant cancel the first message
			return
		}
		this.logState('Cancelling current request')

		this.isRequestCancelled = true
		this.abortController?.abort()
		this.state = TaskState.ABORTED
		// find the last api request
		const lastApiRequest = this.stateManager.state.claudeMessages
			.slice()
			.reverse()
			.find((msg) => msg.type === 'say' && msg.say === 'api_req_started')
		if (lastApiRequest && isV1ClaudeMessage(lastApiRequest) && !lastApiRequest.isDone) {
			await this.stateManager.updateClaudeMessage(lastApiRequest.ts, {
				...lastApiRequest,
				isDone: true,
				isFetching: false,
				errorText: 'Request cancelled by user',
				isError: true,
			})
			await this.stateManager.removeEverythingAfterMessage(lastApiRequest.ts)
		}
		// Update the provider state
		await this.stateManager.providerRef.deref()?.getWebviewManager()?.postStateToWebview()
	}

	public async makeClaudeRequest(): Promise<void> {
		// Start of MakeClaudeRequest
		// Check if the context window is about to overflow (auto-truncate) (create a new auto-summarize function)
		// If no => `Ask` is a promise -> Get result -> Do action
		// Basically make a tool
		// If yes => Start the other promise of summarization -> Get result -> Clear conversation history -> Replace content with the summary
		const isFirstRequest = this.providerRef.deref()?.getKoduDev()?.isFirstMessage ?? false
		try {
			if (this.state !== TaskState.WAITING_FOR_API || !this.currentUserContent || this.isRequestCancelled) {
				return
			}
			// make sure to reset the tool state before making a new request
			await this.toolExecutor.resetToolState()
			if (this.consecutiveErrorCount >= 3) {
				await this.ask('resume_task', {
					question: 'Claude has encountered an error 3 times in a row. Would you like to resume the task?',
				})
			}

<<<<<<< HEAD
			this.logState('Making Claude API request')
=======
			this.logState("Making Claude API request")
>>>>>>> f9d536db

			const startedReqId = await this.say(
				'api_req_started',
				JSON.stringify({
					request: this.stateManager.apiManager.createUserReadableRequest(this.currentUserContent),
				}),
			)

			if (!isFirstRequest) {
				const { percentageUsed } = await manageTokensAndConversation(
					this.providerRef,
					this.stateManager.state.apiConversationHistory,
				)
				console.log(
					`[TaskExecutor] Percentage of tokens used: ${percentageUsed}, user-defined threshold: ${this.stateManager.summarizationThreshold}`,
				)	
				const threshold = this.stateManager.summarizationThreshold / 100
				if (percentageUsed > threshold) {
					const response = await this.askWithId(
						'tool',
						{
						tool: {
								tool: 'summarize',
								ts: startedReqId,
								approvalState: 'pending',
							},
						},
						startedReqId,
					)
					if (response.response === 'yesButtonTapped') {
						// Do ask -> Get approval -> Loading state -> Make it approved
						this.updateAsk(
							'tool',
							{
								tool: {
									tool: 'summarize',
									ts: startedReqId,
									approvalState: 'loading',
								},
							},
							startedReqId,
						)

						const customSystemPrompt = `This is a summary of a previous conversation between a user and an AI assistant. As the AI assistant, you must continue the task from this point, taking into account every detail provided. Your response should be based on this summary and structured as follows:

1. Task Overview:
   - Concisely describe the main task or goal from the previous conversation.
   - List any key constraints or requirements specified by the user.

2. Key Actions and Progress:
   - Bullet-point the main actions you (as the AI) performed in the previous conversation.
   - Include file names and brief descriptions of changes made, if applicable.
   - Highlight significant progress made towards completing the task.

3. Important Information:
   - Summarize crucial information learned or decisions made during the previous conversation.
   - List any user preferences or specific instructions given.
   - Use bullet points for clarity.

4. Tools Used:
   - List the tools you called, with a brief description of their purpose and outcome.
   - Format as: <tool_name>: brief description of use and result</tool_name>

5. Current Status and Next Steps:
   - State the current status of the task (e.g., completed, in progress, awaiting user input).
   - Outline any pending actions or next steps to be taken.

This summary contains all relevant details for seamless continuation of the task. You must use this information to inform your next actions and responses. Treat this summary as the definitive context for the ongoing task and build upon it accordingly.`
						const abortController = new AbortController()
						const stream = this.stateManager.apiManager.createBaseMessageStream(
							customSystemPrompt,
							[
								{
									role: 'user',
									content: `Here is the conversation history: ${JSON.stringify(
										this.stateManager.state.apiConversationHistory,
										null,
										2,
									)}`,
								},
							],
							abortController.signal,
							0.2, // temperature
							0.8, // top_p
						)

						if (!stream) {
							throw new Error('Stream is undefined')
						}
						let totalCosts = 0
						let response = ''
						for await (const chunk of stream) {
							if (chunk.code === 1) {
								const internal = chunk.body.internal
								const res = chunk.body.anthropic.content.at(0)

								response = (res as Anthropic.Messages.TextBlockParam).text
								totalCosts = internal.cost
							}
						}
						const apiConversationHistory = this.stateManager.state.apiConversationHistory
						let firstUserMessage = apiConversationHistory
							?.find((message) => message.role === 'user')
							?.content.at(0)
						if (firstUserMessage && typeof firstUserMessage !== 'string') {
							firstUserMessage = (firstUserMessage as Anthropic.Messages.TextBlockParam).text
								.replace('<task>', '')
								.replace('</task>', '')
						}
						const summary = `${firstUserMessage}\n${response}`.trim()
						this.updateAsk(
							'tool',
							{
								tool: {
									tool: 'summarize',
									ts: startedReqId,
									approvalState: 'approved',
									cost: totalCosts, // Cost of the summarization
									output: summary, // Summary of the conversation
								},
							},
							startedReqId,
						)
					} else if (response.response === 'noButtonTapped') {
						this.updateAsk(
							'tool',
							{
								tool: {
									tool: 'summarize',
									ts: startedReqId,
									approvalState: 'rejected',
								},
							},
							startedReqId,
						)

						// await this.stateManager.addToApiConversationHistory({
						// 	role: 'user',
						// 	content: [
						// 		{
						// 			type: 'text',
						// 			text: 'The user chose to continue without summarization. Please continue with the task based on the available context.',
						// 		},
						// 	],
						// })

						const truncatedMessages = truncateHalfConversation(
							this.stateManager.state.apiConversationHistory,
						)
						await this.stateManager.overwriteApiConversationHistory(truncatedMessages)

						// Continue with the request using truncated messages
						await this.continueWithTruncatedMessages(truncatedMessages)
					}
					return
				}
			}

			await this.stateManager.addToApiConversationHistory({
				role: 'user',
				content: this.currentUserContent,
			})

			const stream = this.stateManager.apiManager.createApiStreamRequest(
				this.stateManager.state.apiConversationHistory,
				this.abortController?.signal,
			)

			if (this.isRequestCancelled) {
				this.abortController?.abort()
				this.logState('Request cancelled, ignoring response')
				return
			}

			this.stateManager.state.requestCount++
			this.state = TaskState.PROCESSING_RESPONSE

			await this.processApiResponse(stream, startedReqId)
		} catch (error) {
			if (!this.isRequestCancelled) {
				if (error instanceof KoduError) {
<<<<<<< HEAD
					console.log('[TaskExecutor] KoduError:', error)
					await this.handleApiError(new TaskError({ type: 'API_ERROR', message: error.message }))
=======
					console.log("[TaskExecutor] KoduError:", error)
					if (error.errorCode === KODU_ERROR_CODES.AUTHENTICATION_ERROR) {
						await this.handleApiError(new TaskError({ type: "UNAUTHORIZED", message: error.message }))
						return
					}
					if (error.errorCode === KODU_ERROR_CODES.PAYMENT_REQUIRED) {
						await this.handleApiError(new TaskError({ type: "PAYMENT_REQUIRED", message: error.message }))
						return
					}
					await this.handleApiError(new TaskError({ type: "API_ERROR", message: error.message }))
>>>>>>> f9d536db
					return
				}
				await this.handleApiError(new TaskError({ type: 'UNKNOWN_ERROR', message: error.message }))
			} else {
				console.log('[TaskExecutor] Request was cancelled, ignoring error')
			}
		}
	}

	private async processApiResponse(
		stream: AsyncGenerator<koduSSEResponse, any, unknown>,
		startedReqId: number,
	): Promise<void> {
		if (this.state !== TaskState.PROCESSING_RESPONSE || this.isRequestCancelled) {
			return
		}

		try {
			this.logState('Processing API response')
			const assistantResponses: Anthropic.Messages.ContentBlock[] = []
			this.currentToolResults = []
			const currentReplyId = await this.say('text', '')
			let textBuffer = ''
			const updateInterval = 10 // milliseconds

			const debouncedUpdate = debounce(async (text: string) => {
				if (this.isRequestCancelled) {
					console.log('Request was cancelled, not updating UI')
					return
				}
				textBuffer = ''
				await this.stateManager.appendToClaudeMessage(currentReplyId, text)
				await this.stateManager.providerRef.deref()?.getWebviewManager()?.postStateToWebview()
			}, updateInterval)

			const processor = new ChunkProcessor({
				onImmediateEndOfStream: async (chunk) => {
					if (this.isRequestCancelled) {
						this.logState('Request was cancelled during onImmediateEndOfStream')
						return
					}
					if (chunk.code === 1) {
						console.log('End of stream reached')
						const { inputTokens, outputTokens, cacheCreationInputTokens, cacheReadInputTokens } =
							chunk.body.internal
						const updatedMsg: ClaudeMessage = {
							...this.stateManager.getMessageById(startedReqId)!,
							apiMetrics: {
								cost: chunk.body.internal.cost,
								inputTokens,
								outputTokens,
								inputCacheRead: cacheReadInputTokens,
								inputCacheWrite: cacheCreationInputTokens,
							},
							isDone: true,
							isFetching: false,
						}
						await this.stateManager.updateClaudeMessage(startedReqId, updatedMsg)
						await this.stateManager.providerRef.deref()?.getWebviewManager()?.postStateToWebview()
					}
					if (chunk.code === -1) {
						const updatedMsg: ClaudeMessage = {
							...this.stateManager.getMessageById(startedReqId)!,
							isDone: true,
							isFetching: false,
							errorText: chunk.body.msg ?? 'Internal Server Error',
							isError: true,
						}
						await this.stateManager.updateClaudeMessage(startedReqId, updatedMsg)
						await this.stateManager.providerRef.deref()?.getWebviewManager()?.postStateToWebview()
						throw new KoduError({ code: chunk.body.status ?? 500 })
					}
				},
				onChunk: async (chunk) => {
					if (this.isRequestCancelled) {
						this.logState('Request was cancelled during onChunk')
						return
					}
					if (chunk.code === 1) {
						const { inputTokens, outputTokens } = chunk.body.internal
						for (const contentBlock of chunk.body.anthropic.content) {
							if (this.isRequestCancelled) {
								console.log('Request was cancelled, ignoring response')
								return
							}

							if (contentBlock.type === 'text') {
								assistantResponses.push(contentBlock)
							}

							if (this.isRequestCancelled) {
								console.log('Request was cancelled after processing a block')
								return
							}
						}
					}
					if (chunk.code === 2) {
						if (this.isRequestCancelled) {
							this.logState('Request was cancelled during debounced update')
							return
						}
						const nonXMLText = await this.toolExecutor.processToolUse(chunk.body.text)
						textBuffer += nonXMLText
						debouncedUpdate(textBuffer)
					}
				},
				onFinalEndOfStream: async () => {},
			})

			await processor.processStream(stream)
			if (this.isRequestCancelled) {
				this.logState('Request was cancelled during onFinalEndOfStream')
				return
			}
			// Wait for all tool executions to complete
			await this.toolExecutor.waitForToolProcessing()
			await this.finishProcessingResponse(assistantResponses, /*inputTokens*/ 0, /*outputTokens*/ 0)
		} catch (error) {
			// update the say to error
			this.sayWithId(startedReqId, "error", "An error occurred. Please try again.")
			throw error
		} finally {
		}
	}

	private async resetState() {
		this.abortController?.abort()
		this.currentApiResponse = null
		this.currentToolResults = []
		this.isRequestCancelled = false
		this.abortController = null
		this.consecutiveErrorCount = 0
		this.state = TaskState.WAITING_FOR_USER
		await this.toolExecutor.resetToolState()

		this.logState('State reset due to request cancellation')
	}

	private async finishProcessingResponse(
		assistantResponses: Anthropic.Messages.ContentBlock[],
		inputTokens: number,
		outputTokens: number,
	): Promise<void> {
		this.logState('Finishing response processing')
		if (this.isRequestCancelled) {
			return
		}

		if (assistantResponses.length > 0) {
			console.log('[TaskExecutor] assistantResponses:', assistantResponses)
			await this.stateManager.addToApiConversationHistory({ role: 'assistant', content: assistantResponses })
		} else {
			await this.say('error', 'Unexpected Error: No assistant messages were found in the API response')
			await this.stateManager.addToApiConversationHistory({
				role: 'assistant',
				content: [{ type: 'text', text: 'Failure: I did not have a response to provide.' }],
			})
		}

		this.currentToolResults = await this.toolExecutor.getToolResults()
		if (this.currentToolResults.length > 0) {
			console.log('[TaskExecutor] Tool results:', this.currentToolResults)
			const completionAttempted = this.currentToolResults.find((result) => {
				return result?.name === 'attempt_completion'
			})
			console.log('[TaskExecutor] Completion attempted:', completionAttempted)

			if (completionAttempted) {
				await this.stateManager.addToApiConversationHistory({
					role: 'user',
					content: completionAttempted.result,
				})
				await this.stateManager.addToApiConversationHistory({
					role: 'assistant',
					content: [
						{
							type: 'text',
							text: 'I am pleased you are satisfied with the result. Do you have a new task for me?',
						},
					],
				})
				if (this.currentUserContent) {
					this.consecutiveErrorCount = 0
					this.state = TaskState.WAITING_FOR_API
					await this.makeClaudeRequest()
				}
			} else {
				this.state = TaskState.WAITING_FOR_API
				this.currentUserContent = this.currentToolResults.flatMap((result) => {
					if (typeof result.result === 'string') {
						const block: Anthropic.Messages.TextBlockParam = { type: 'text', text: result.result }
						return block
					}
					return result.result
				})
				this.consecutiveErrorCount = 0
				await this.makeClaudeRequest()
			}
		} else {
			this.state = TaskState.WAITING_FOR_API
			this.currentUserContent = [
				{
					type: 'text',
					text: `
					Hey it's seems like you forgot to call a tool, if you have completed the task, you must use the attempt_completion tool with the result.
					Alternatively, if you want to ask me a question you must use ask_followup_question tool, to ask me a question.
					Thanks, now please proceed with the task or ask me a question or use the attempt_completion tool.
					`,
				},
			]
		}
	}

	private async handleRequestLimitReached(): Promise<void> {
		this.logState('Request limit reached')
		const { response } = await this.ask('request_limit_reached', {
			question:
				'Claude Coder has reached the maximum number of requests for this task. Would you like to reset the count and allow him to proceed?',
		})
		if (response === 'yesButtonTapped') {
			this.stateManager.state.requestCount = 0
			this.state = TaskState.WAITING_FOR_API
			await this.makeClaudeRequest()
		} else {
			await this.stateManager.addToApiConversationHistory({
				role: 'assistant',
				content: [
					{
						type: 'text',
						text: 'Failure: I have reached the request limit for this task. Do you have a new task for me?',
					},
				],
			})
			this.state = TaskState.COMPLETED
		}
	}

	private async handleApiError(error: TaskError): Promise<void> {
		this.logError(error)
		console.log(`[TaskExecutor] Error (State: ${this.state}):`, error)
		await this.toolExecutor.resetToolState()
		this.stateManager.popLastApiConversationMessage()
		this.consecutiveErrorCount++
<<<<<<< HEAD
		const { response } = await this.ask('api_req_failed', { question: error.message })
		if (response === 'yesButtonTapped' || response === 'messageResponse') {
=======
		if (error.type === "PAYMENT_REQUIRED" || error.type === "UNAUTHORIZED") {
			this.state = TaskState.IDLE

			await this.say(error.type === "PAYMENT_REQUIRED" ? "payment_required" : "unauthorized", error.message)
			return
		}
		const { response } = await this.ask("api_req_failed", { question: error.message })
		if (response === "yesButtonTapped" || response === "messageResponse") {
>>>>>>> f9d536db
			console.log(JSON.stringify(this.stateManager.state.claudeMessages, null, 2))

			await this.say('api_req_retried')
			this.state = TaskState.WAITING_FOR_API
			await this.makeClaudeRequest()
		} else {
			this.state = TaskState.COMPLETED
		}
	}

	private async continueWithTruncatedMessages(truncatedMessages: Anthropic.MessageParam[]): Promise<void> {
		// Continue with the API request using truncated messages
		const stream = this.stateManager.apiManager.createApiStreamRequest(
			truncatedMessages,
			this.abortController?.signal,
		)

		if (this.isRequestCancelled) {
			this.abortController?.abort()
			this.logState('Request cancelled, ignoring response')
			return
		}

		this.stateManager.state.requestCount++
		this.state = TaskState.PROCESSING_RESPONSE

		await this.processApiResponse(
			stream,
			this.stateManager.state.claudeMessages[this.stateManager.state.claudeMessages.length - 1].ts,
		)
	}
}

export type AskResponse = {
	response: ClaudeAskResponse
	text?: string
	images?: string[]
}<|MERGE_RESOLUTION|>--- conflicted
+++ resolved
@@ -1,18 +1,3 @@
-<<<<<<< HEAD
-import { Anthropic } from '@anthropic-ai/sdk'
-import { debounce } from 'lodash'
-import { ExtensionProvider } from '../../../providers/claude-coder/ClaudeCoderProvider'
-import { ClaudeMessage, isV1ClaudeMessage } from '../../../shared/ExtensionMessage'
-import { ClaudeAskResponse } from '../../../shared/WebviewMessage'
-import { KoduError, koduSSEResponse } from '../../../shared/kodu'
-import { truncateHalfConversation } from '../../../utils/context-management'
-import { ChunkProcessor } from '../chunk-proccess'
-import { StateManager } from '../state-manager'
-import { manageTokensAndConversation } from '../tools/manage-conversation'
-import { ToolExecutor } from '../tools/tool-executor'
-import { ToolResponse, UserContent } from '../types'
-import { TaskError, TaskExecutorUtils, TaskState } from './utils'
-=======
 import { Anthropic } from "@anthropic-ai/sdk"
 import { ClaudeMessage, isV1ClaudeMessage } from "../../../shared/ExtensionMessage"
 import { ClaudeAskResponse } from "../../../shared/WebviewMessage"
@@ -24,7 +9,6 @@
 import { ToolResponse, UserContent } from "../types"
 import { debounce } from "lodash"
 import { TaskError, TaskExecutorUtils, TaskState } from "./utils"
->>>>>>> f9d536db
 
 export class TaskExecutor extends TaskExecutorUtils {
 	public state: TaskState = TaskState.IDLE
@@ -61,20 +45,12 @@
 		if (userContent.length === 0) {
 			userContent = [
 				{
-<<<<<<< HEAD
-					type: 'text',
-=======
 					type: "text",
->>>>>>> f9d536db
 					text: "Let's continue with the task, from where we left off.",
 				},
 			]
 		}
-<<<<<<< HEAD
-		if (userContent[0] && userContent[0].type === 'text' && userContent[0].text?.trim() === '') {
-=======
 		if (userContent[0] && userContent[0].type === "text" && userContent[0].text?.trim() === "") {
->>>>>>> f9d536db
 			userContent[0].text = "Let's continue with the task, from where we left off."
 		}
 		this.currentUserContent = userContent
@@ -92,20 +68,12 @@
 			if (userContent.length === 0) {
 				userContent = [
 					{
-<<<<<<< HEAD
-						type: 'text',
-=======
 						type: "text",
->>>>>>> f9d536db
 						text: "Let's continue with the task, from where we left off.",
 					},
 				]
 			}
-<<<<<<< HEAD
-			if (userContent[0] && userContent[0].type === 'text' && userContent[0].text?.trim() === '') {
-=======
 			if (userContent[0] && userContent[0].type === "text" && userContent[0].text?.trim() === "") {
->>>>>>> f9d536db
 				userContent[0].text = "Let's continue with the task, from where we left off."
 			}
 			this.currentUserContent = userContent
@@ -182,12 +150,9 @@
 				})
 			}
 
-<<<<<<< HEAD
-			this.logState('Making Claude API request')
-=======
 			this.logState("Making Claude API request")
->>>>>>> f9d536db
-
+
+			await this.stateManager.addToApiConversationHistory({ role: "user", content: this.currentUserContent })
 			const startedReqId = await this.say(
 				'api_req_started',
 				JSON.stringify({
@@ -368,10 +333,6 @@
 		} catch (error) {
 			if (!this.isRequestCancelled) {
 				if (error instanceof KoduError) {
-<<<<<<< HEAD
-					console.log('[TaskExecutor] KoduError:', error)
-					await this.handleApiError(new TaskError({ type: 'API_ERROR', message: error.message }))
-=======
 					console.log("[TaskExecutor] KoduError:", error)
 					if (error.errorCode === KODU_ERROR_CODES.AUTHENTICATION_ERROR) {
 						await this.handleApiError(new TaskError({ type: "UNAUTHORIZED", message: error.message }))
@@ -382,7 +343,6 @@
 						return
 					}
 					await this.handleApiError(new TaskError({ type: "API_ERROR", message: error.message }))
->>>>>>> f9d536db
 					return
 				}
 				await this.handleApiError(new TaskError({ type: 'UNKNOWN_ERROR', message: error.message }))
@@ -626,10 +586,6 @@
 		await this.toolExecutor.resetToolState()
 		this.stateManager.popLastApiConversationMessage()
 		this.consecutiveErrorCount++
-<<<<<<< HEAD
-		const { response } = await this.ask('api_req_failed', { question: error.message })
-		if (response === 'yesButtonTapped' || response === 'messageResponse') {
-=======
 		if (error.type === "PAYMENT_REQUIRED" || error.type === "UNAUTHORIZED") {
 			this.state = TaskState.IDLE
 
@@ -638,7 +594,6 @@
 		}
 		const { response } = await this.ask("api_req_failed", { question: error.message })
 		if (response === "yesButtonTapped" || response === "messageResponse") {
->>>>>>> f9d536db
 			console.log(JSON.stringify(this.stateManager.state.claudeMessages, null, 2))
 
 			await this.say('api_req_retried')
