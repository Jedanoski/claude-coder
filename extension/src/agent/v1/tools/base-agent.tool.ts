import Anthropic from "@anthropic-ai/sdk"
import { KoduDev } from ".."
<<<<<<< HEAD
import { ToolName, ToolResponse, ToolResponseV2 } from "../types"
import { AgentToolOptions, AgentToolParams, ToolInput, ToolNames, CommitInfo } from "./types"
import { formatImagesIntoBlocks, getPotentiallyRelevantDetails } from "../utils"

// Make the class generic with ToolInputForName type parameter

type ToolInputForName<T extends ToolNames> = Extract<ToolInput, { name: T }>

export abstract class BaseAgentTool<TName extends ToolNames> {
=======
import { ToolResponse, ToolResponseV2 } from "../types"
import { AgentToolOptions, AgentToolParams, CommitInfo, ToolParams } from "./types"
import { formatImagesIntoBlocks } from "../utils"

export type FullToolParams<T extends ToolParams> = T & {
	id: string
	ts: number
	isSubMsg?: boolean
	isLastWriteToFile: boolean
	isFinal?: boolean
	ask: AgentToolParams["ask"]
	say: AgentToolParams["say"]
	updateAsk: AgentToolParams["updateAsk"]
	returnEmptyStringOnSuccess?: boolean
}

export abstract class BaseAgentTool<T extends ToolParams> {
>>>>>>> f5fa890f
	protected cwd: string
	protected alwaysAllowReadOnly: boolean
	protected alwaysAllowWriteOnly: boolean
	protected koduDev: KoduDev
	protected isAbortingTool: boolean = false
	protected setRunningProcessId: (pid: number | undefined) => void
	protected AbortController: AbortController

<<<<<<< HEAD
	// Update params to use the generic type
	protected abstract params: {
		name: string
		id: string
		input: ToolInputForName<TName>
		ts: number
		isSubMsg?: boolean
		isLastWriteToFile: boolean
		isFinal?: boolean
	}
=======
	protected params: FullToolParams<T>
>>>>>>> f5fa890f

	constructor(params: FullToolParams<T>, options: AgentToolOptions) {
		this.cwd = options.cwd
		this.alwaysAllowReadOnly = options.alwaysAllowReadOnly
		this.alwaysAllowWriteOnly = options.alwaysAllowWriteOnly
		this.koduDev = options.koduDev
		this.setRunningProcessId = options.setRunningProcessId!
		this.AbortController = new AbortController()
		this.params = params
	}

	get name(): string {
		return this.params.name
	}
	get id(): string {
		return this.params.id
	}
	get ts(): number {
		return this.params.ts
	}

	get paramsInput(): ToolInputForName<TName> {
		return this.params.input
	}

	get toolParams() {
		return {
			...this.params,
			input: this.paramsInput,
		}
	}

	get isFinal(): boolean {
		return this.params.isFinal ?? false
	}

	// Update execute method to use the generic type
	abstract execute(params: {
		name: string
		id: string
		input: ToolInputForName<TName>
		ts: number
		isSubMsg?: boolean
		isLastWriteToFile: boolean
		isFinal?: boolean
	}): Promise<ToolResponseV2>

	public updateParams(input: ToolInputForName<TName>) {
		this.params.input = input
	}

	public updateIsFinal(isFinal: boolean) {
		this.params.isFinal = isFinal
	}

	public formatToolDeniedFeedback(feedback?: string) {
		return `The user denied this operation and provided the following feedback:\n<feedback>\n${feedback}\n</feedback>`
	}
	formatGenericToolFeedback(feedback?: string) {
		return `The user denied this operation and provided the following feedback:\n<feedback>\n${feedback}\n</feedback>`
	}

	public formatToolDenied() {
		return `The user denied this operation.`
	}

	public async formatToolResult(result: string) {
		return result // the successful result of the tool should never be manipulated, if we need to add details it should be as a separate user text block
	}

	public formatToolError(error?: string) {
		this.logger(`Tool execution failed with the following error: ${error}`, "error")
		return `The tool execution failed with the following error:\n<error>\n${error}\n</error>`
	}
	public formatToolResponseWithImages(text: string, images?: string[]): ToolResponse {
		if (images && images.length > 0) {
			const textBlock: Anthropic.TextBlockParam = { type: "text", text }
			const imageBlocks: Anthropic.ImageBlockParam[] = formatImagesIntoBlocks(images)
			// Placing images after text leads to better results
			return [textBlock, ...imageBlocks]
		} else {
			return text
		}
	}

	public async abortToolExecution() {
		this.AbortController.abort()
		if (this.isAbortingTool) {
			return { didAbort: false }
		}
		this.isAbortingTool = true
		this.setRunningProcessId(undefined)
		console.log(`Aborted tool execution for ${this.name} with id ${this.id}`)
		return { didAbort: true }
	}

	protected toolResponse(
		status: ToolResponseV2["status"],
		text?: string,
		images?: string[],
		commitResult?: CommitInfo
	) {
		return {
			toolName: this.name,
			toolId: this.id,
			text,
			images,
			status,
			...commitResult,
		}
	}

	protected get options(): AgentToolOptions {
		return {
			cwd: this.cwd,
			alwaysAllowReadOnly: this.alwaysAllowReadOnly,
			alwaysAllowWriteOnly: this.alwaysAllowWriteOnly,
			koduDev: this.koduDev,
			setRunningProcessId: this.setRunningProcessId,
		}
	}

	protected logger(message: string, level: "info" | "warn" | "error" | "debug" = "info") {
		console[level](`[${this.name}] ${message}`)
	}
}<|MERGE_RESOLUTION|>--- conflicted
+++ resolved
@@ -1,16 +1,5 @@
 import Anthropic from "@anthropic-ai/sdk"
 import { KoduDev } from ".."
-<<<<<<< HEAD
-import { ToolName, ToolResponse, ToolResponseV2 } from "../types"
-import { AgentToolOptions, AgentToolParams, ToolInput, ToolNames, CommitInfo } from "./types"
-import { formatImagesIntoBlocks, getPotentiallyRelevantDetails } from "../utils"
-
-// Make the class generic with ToolInputForName type parameter
-
-type ToolInputForName<T extends ToolNames> = Extract<ToolInput, { name: T }>
-
-export abstract class BaseAgentTool<TName extends ToolNames> {
-=======
 import { ToolResponse, ToolResponseV2 } from "../types"
 import { AgentToolOptions, AgentToolParams, CommitInfo, ToolParams } from "./types"
 import { formatImagesIntoBlocks } from "../utils"
@@ -28,7 +17,6 @@
 }
 
 export abstract class BaseAgentTool<T extends ToolParams> {
->>>>>>> f5fa890f
 	protected cwd: string
 	protected alwaysAllowReadOnly: boolean
 	protected alwaysAllowWriteOnly: boolean
@@ -37,20 +25,7 @@
 	protected setRunningProcessId: (pid: number | undefined) => void
 	protected AbortController: AbortController
 
-<<<<<<< HEAD
-	// Update params to use the generic type
-	protected abstract params: {
-		name: string
-		id: string
-		input: ToolInputForName<TName>
-		ts: number
-		isSubMsg?: boolean
-		isLastWriteToFile: boolean
-		isFinal?: boolean
-	}
-=======
 	protected params: FullToolParams<T>
->>>>>>> f5fa890f
 
 	constructor(params: FullToolParams<T>, options: AgentToolOptions) {
 		this.cwd = options.cwd
