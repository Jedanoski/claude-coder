import Anthropic from "@anthropic-ai/sdk"
import { KoduDev } from ".."
<<<<<<< HEAD
import { ToolName, ToolResponse, ToolResponseV2 } from "../types"
import { AgentToolOptions, AgentToolParams, ToolInput, ToolNames } from "./types"
=======
import { ToolResponse, ToolResponseV2 } from "../types"
import { AgentToolOptions, AgentToolParams, CommitInfo } from "./types"
>>>>>>> b91c2a95
import { formatImagesIntoBlocks, getPotentiallyRelevantDetails } from "../utils"
import { GitCommitResult } from "../handlers"

// Make the class generic with ToolInputForName type parameter

type ToolInputForName<T extends ToolNames> = Extract<ToolInput, { name: T }>

export abstract class BaseAgentTool<TName extends ToolNames> {
	protected cwd: string
	protected alwaysAllowReadOnly: boolean
	protected alwaysAllowWriteOnly: boolean
	protected koduDev: KoduDev
	protected isAbortingTool: boolean = false
	protected setRunningProcessId: (pid: number | undefined) => void

	// Update params to use the generic type
	protected abstract params: {
		name: string
		id: string
		input: ToolInputForName<TName>
		ts: number
		isSubMsg?: boolean
		isLastWriteToFile: boolean
		isFinal?: boolean
	}

	constructor(options: AgentToolOptions) {
		this.cwd = options.cwd
		this.alwaysAllowReadOnly = options.alwaysAllowReadOnly
		this.alwaysAllowWriteOnly = options.alwaysAllowWriteOnly
		this.koduDev = options.koduDev
		this.setRunningProcessId = options.setRunningProcessId!
	}

	get name(): string {
		return this.params.name
	}
	get id(): string {
		return this.params.id
	}
	get ts(): number {
		return this.params.ts
	}

	get paramsInput(): ToolInputForName<TName> {
		return this.params.input
	}

	get toolParams() {
		return {
			...this.params,
			input: this.paramsInput,
		}
	}

	get isFinal(): boolean {
		return this.params.isFinal ?? false
	}

	// Update execute method to use the generic type
	abstract execute(params: {
		name: string
		id: string
		input: ToolInputForName<TName>
		ts: number
		isSubMsg?: boolean
		isLastWriteToFile: boolean
		isFinal?: boolean
	}): Promise<ToolResponseV2>

	public updateParams(input: ToolInputForName<TName>) {
		this.params.input = input
	}

	public updateIsFinal(isFinal: boolean) {
		this.params.isFinal = isFinal
	}

	public formatToolDeniedFeedback(feedback?: string) {
		return `The user denied this operation and provided the following feedback:\n<feedback>\n${feedback}\n</feedback>`
	}
	formatGenericToolFeedback(feedback?: string) {
		return `The user denied this operation and provided the following feedback:\n<feedback>\n${feedback}\n</feedback>`
	}

	public formatToolDenied() {
		return `The user denied this operation.`
	}

	public async formatToolResult(result: string) {
		return result // the successful result of the tool should never be manipulated, if we need to add details it should be as a separate user text block
	}

	public formatToolError(error?: string) {
		this.logger(`Tool execution failed with the following error: ${error}`, "error")
		return `The tool execution failed with the following error:\n<error>\n${error}\n</error>`
	}
	public formatToolResponseWithImages(text: string, images?: string[]): ToolResponse {
		if (images && images.length > 0) {
			const textBlock: Anthropic.TextBlockParam = { type: "text", text }
			const imageBlocks: Anthropic.ImageBlockParam[] = formatImagesIntoBlocks(images)
			// Placing images after text leads to better results
			return [textBlock, ...imageBlocks]
		} else {
			return text
		}
	}

	public async abortToolExecution() {
		if (this.isAbortingTool) {
			return
		}
		this.isAbortingTool = true
		this.setRunningProcessId(undefined)
		console.log(`Aborted tool execution for ${this.name} with id ${this.id}`)
	}

	protected toolResponse(
		status: ToolResponseV2["status"],
		text?: string,
		images?: string[],
		commitResult?: CommitInfo
	) {
		return {
			toolName: this.name,
			toolId: this.id,
			text,
			images,
			status,
			...commitResult,
		}
	}

	protected get options(): AgentToolOptions {
		return {
			cwd: this.cwd,
			alwaysAllowReadOnly: this.alwaysAllowReadOnly,
			alwaysAllowWriteOnly: this.alwaysAllowWriteOnly,
			koduDev: this.koduDev,
			setRunningProcessId: this.setRunningProcessId,
		}
	}

	protected logger(message: string, level: "info" | "warn" | "error" | "debug" = "info") {
		console[level](`[${this.name}] ${message}`)
	}
}<|MERGE_RESOLUTION|>--- conflicted
+++ resolved
@@ -1,14 +1,8 @@
 import Anthropic from "@anthropic-ai/sdk"
 import { KoduDev } from ".."
-<<<<<<< HEAD
 import { ToolName, ToolResponse, ToolResponseV2 } from "../types"
-import { AgentToolOptions, AgentToolParams, ToolInput, ToolNames } from "./types"
-=======
-import { ToolResponse, ToolResponseV2 } from "../types"
-import { AgentToolOptions, AgentToolParams, CommitInfo } from "./types"
->>>>>>> b91c2a95
+import { AgentToolOptions, AgentToolParams, ToolInput, ToolNames, CommitInfo } from "./types"
 import { formatImagesIntoBlocks, getPotentiallyRelevantDetails } from "../utils"
-import { GitCommitResult } from "../handlers"
 
 // Make the class generic with ToolInputForName type parameter
 
