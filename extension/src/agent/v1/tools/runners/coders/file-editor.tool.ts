/**
 * Imports for file system operations, diff viewing, and utility functions
 */
import * as path from "path"
import { DiffViewProvider } from "../../../../../integrations/editor/diff-view-provider"
import { ClaudeSayTool } from "../../../../../shared/ExtensionMessage"
import { getCwd, getReadablePath } from "../../../utils"
import { BaseAgentTool } from "../../base-agent.tool"
import { AgentToolOptions, AgentToolParams } from "../../types"
import fs from "fs"
import { detectCodeOmission } from "./detect-code-omission"
import { parseDiffBlocks, applyEditBlocksToFile, checkFileExists, preprocessContent, EditBlock } from "./utils"
import { InlineEditHandler } from "../../../../../integrations/editor/inline-editor"
import { ToolResponseV2 } from "../../../../../agent/v1/types"
import PQueue from "p-queue"
<<<<<<< HEAD
import { stringSimilarity } from "string-similarity-js"

interface BlockValidationResult {
	block: {
		searchContent: string
		replaceContent: string
	}
	wasFullyApplied: boolean
	similarityScore: number
	partiallyApplied: boolean
}
=======
import { GitCommitResult } from "@/agent/v1/handlers"
>>>>>>> 7be7713b

/**
 * FileEditorTool handles file editing operations in the VSCode extension.
 * It provides functionality for:
 * - Showing diffs between file versions
 * - Handling partial updates during file editing
 * - Managing inline edits with search/replace blocks
 * - Processing user approvals for file changes
 *
 * The tool supports both complete file rewrites and partial edits through diff blocks.
 * It includes features for animation control and update throttling to ensure smooth performance.
 */
export class FileEditorTool extends BaseAgentTool {
	/** Tool parameters including update callbacks and input */
	protected params: AgentToolParams
	/** Provider for showing file diffs in VSCode */
	public diffViewProvider: DiffViewProvider
	/** Handler for inline file editing operations */
	public inlineEditor: InlineEditHandler
	/** Flag indicating if final content is being processed */
	private isProcessingFinalContent: boolean = false
	/** Timestamp of last update for throttling */
	private lastUpdateTime: number = 0
	/** Minimum interval between updates in milliseconds */
	private readonly UPDATE_INTERVAL = 16
	/** Queue for processing partial updates sequentially */
	private pQueue: PQueue = new PQueue({ concurrency: 1 })
	/** Flag to control write animation display */
	private skipWriteAnimation: boolean = false
	/** Counter for tracking update sequence */
	private updateNumber: number = 0
	/** Array of edit blocks being processed */
	private editBlocks: EditBlock[] = []
	/** Current file state including path and content */
	private fileState?: {
		absolutePath: string
		orignalContent: string
		isExistingFile: boolean
	}
	/** ID of the last applied edit block */
	private lastAppliedEditBlockId: string = ""

	/**
	 * Initializes the FileEditorTool with required parameters and options.
	 * Sets up diff view provider and inline editor handler.
	 * Configures animation settings based on state manager.
	 *
	 * @param params - Tool parameters including callbacks and input
	 * @param options - Configuration options for the tool
	 */
	constructor(params: AgentToolParams, options: AgentToolOptions) {
		super(options)
		this.params = params
		this.diffViewProvider = new DiffViewProvider(getCwd())
		this.inlineEditor = new InlineEditHandler()
		if (!!this.koduDev.getStateManager().skipWriteAnimation) {
			this.skipWriteAnimation = true
		}
	}

	override async execute() {
		const result = await this.processFileWrite()
		return result
	}

	public async _handlePartialUpdateDiff(relPath: string, diff: string): Promise<void> {
		if (!this.fileState) {
			this.params.updateAsk(
				"tool",
				{
					tool: {
						tool: "write_to_file",
						diff,
						path: relPath,
						content: diff,
						mode: "inline",
						ts: this.ts,
						approvalState: "loading",
					},
				},
				this.ts
			)
			const absolutePath = path.resolve(getCwd(), relPath)
			const isExistingFile = await checkFileExists(relPath)
			if (!isExistingFile) {
				this.logger(`File does not exist: ${relPath}`, "error")
				this.fileState = {
					absolutePath,
					orignalContent: "",
					isExistingFile: false,
				}
				return
			}
			const originalContent = fs.readFileSync(absolutePath, "utf8")
			this.fileState = {
				absolutePath,
				orignalContent: originalContent,
				isExistingFile,
			}
		}

		// this might happen because the diff view are not instant.
		if (this.isProcessingFinalContent) {
			this.logger("Skipping partial update because the tool is processing the final content.", "warn")
			return
		}

		if (!diff.includes("REPLACE")) {
			this.logger("Skipping partial update because the diff does not contain REPLACE keyword.", "warn")
			return
		}
		// if the user has skipped the write animation, we don't need to show the diff view until we reach the final state
		if (this.skipWriteAnimation) {
			return
		}
		try {
			this.editBlocks = parseDiffBlocks(diff, this.fileState!.absolutePath)
		} catch (err) {
			this.logger(`Error parsing diff blocks: ${err}`, "error")
			return
		}
		if (!this.inlineEditor.isOpen()) {
			try {
				await this.inlineEditor.open(
					this.editBlocks[0].id,
					this.fileState!.absolutePath,
					this.editBlocks[0].searchContent
				)
			} catch (e) {
				this.logger("Error opening diff view: " + e, "error")
				return
			}
		}
		// now we are going to start applying the diff blocks
		if (this.editBlocks.length > 0) {
			const currentBlock = this.editBlocks.at(-1)
			if (!currentBlock?.replaceContent) {
				return
			}

			// If this block hasn't been tracked yet, initialize it
			if (!this.editBlocks.some((block) => block.id === currentBlock.id)) {
				// Clean up any SEARCH text from the last block before starting new one
				if (this.lastAppliedEditBlockId) {
					const lastBlock = this.editBlocks.find((block) => block.id === this.lastAppliedEditBlockId)
					if (lastBlock) {
						const lines = lastBlock.replaceContent.split("\n")
						// Only remove the last line if it ONLY contains a partial SEARCH
						if (lines.length > 0 && /^=?=?=?=?=?=?=?$/.test(lines[lines.length - 1].trim())) {
							lines.pop()
							await this.inlineEditor.applyFinalContent(
								lastBlock.id,
								lastBlock.searchContent,
								lines.join("\n")
							)
						} else {
							await this.inlineEditor.applyFinalContent(
								lastBlock.id,
								lastBlock.searchContent,
								lastBlock.replaceContent
							)
						}
					}
				}

				await this.inlineEditor.open(currentBlock.id, this.fileState!.absolutePath, currentBlock.searchContent)
				this.editBlocks.push({
					id: currentBlock.id,
					replaceContent: currentBlock.replaceContent,
					path: this.fileState!.absolutePath,
					searchContent: currentBlock.searchContent,
				})
				this.lastAppliedEditBlockId = currentBlock.id
			}

			const blockData = this.editBlocks.find((block) => block.id === currentBlock.id)
			if (blockData) {
				blockData.replaceContent = currentBlock.replaceContent
				await this.inlineEditor.applyStreamContent(
					currentBlock.id,
					currentBlock.searchContent,
					currentBlock.replaceContent
				)
			}
		}

		// Finalize the last block
		if (this.lastAppliedEditBlockId) {
			const lastBlock = this.editBlocks.find((block) => block.id === this.lastAppliedEditBlockId)
			if (lastBlock) {
				const lines = lastBlock.replaceContent.split("\n")
				await this.inlineEditor.applyFinalContent(lastBlock.id, lastBlock.searchContent, lines.join("\n"))
			}
		}
	}

	public async handlePartialUpdateDiff(relPath: string, diff: string): Promise<void> {
		await this.pQueue.add(() => this._handlePartialUpdateDiff(relPath, diff))
	}

	/**
	 *
	 * @param relPath - relative path of the file
	 * @param acculmatedContent - the accumulated content to be written to the file
	 * @returns
	 */
	public async handlePartialUpdate(relPath: string, acculmatedContent: string): Promise<void> {
		if (!this.fileState) {
			const absolutePath = path.resolve(getCwd(), relPath)
			const isExistingFile = await checkFileExists(relPath)
			if (!isExistingFile) {
				this.logger(`File does not exist: ${relPath}`, "error")
				this.fileState = {
					absolutePath,
					orignalContent: "",
					isExistingFile: false,
				}
			} else {
				const originalContent = fs.readFileSync(absolutePath, "utf8")
				this.fileState = {
					absolutePath,
					orignalContent: originalContent,
					isExistingFile,
				}
			}
		}
		// this might happen because the diff view are not instant.
		if (this.isProcessingFinalContent) {
			this.logger("Skipping partial update because the tool is processing the final content.", "warn")
			return
		}

		this.updateNumber++
		// if the user has skipped the write animation, we don't need to show the diff view until we reach the final state
		await this.params.updateAsk(
			"tool",
			{
				tool: {
					tool: "write_to_file",
					content: acculmatedContent,
					path: relPath,
					ts: this.ts,
					approvalState: "loading",
				},
			},
			this.ts
		)

		await this.pQueue.add(async () => {
			if (!this.diffViewProvider.isDiffViewOpen()) {
				try {
					const now = Date.now()
					await this.diffViewProvider.open(relPath)
					const elapsed = Date.now() - now
					this.logger(`Diff view opened in ${elapsed}ms`, "debug")
				} catch (e) {
					this.logger("Error opening diff view: " + e, "error")
					return
				}
			}
			await this.diffViewProvider.update(acculmatedContent, false)
		})
	}

	private async finalizeInlineEdit(path: string, content: string): Promise<ToolResponseV2> {
		// we are going to parse the content and apply the changes to the file
		this.isProcessingFinalContent = true
		try {
			this.editBlocks = parseDiffBlocks(content, path)
		} catch (err) {
			this.logger(`Error parsing diff blocks: ${err}`, "error")
			throw new Error(`Error parsing diff blocks: ${err}`)
		}
		if (!this.inlineEditor.isOpen()) {
			await this.inlineEditor.open(
				this.editBlocks[0].id,
				this.fileState?.absolutePath!,
				this.editBlocks[0].searchContent
			)
		}
		await this.inlineEditor.forceFinalizeAll(this.editBlocks!)
		// now we are going to prompt the user to approve the changes
		const { response, text, images } = await this.params.ask(
			"tool",
			{
				tool: {
					tool: "write_to_file",
					content,
					mode: "inline",
					approvalState: "pending",
					path,
					ts: this.ts,
				},
			},
			this.ts
		)
		if (response !== "yesButtonTapped") {
			await this.params.updateAsk(
				"tool",
				{
					tool: {
						tool: "write_to_file",
						content,
						mode: "inline",
						approvalState: "rejected",
						path,
						ts: this.ts,
						userFeedback: text,
					},
				},
				this.ts
			)
			// revert the changes
			await this.inlineEditor.rejectChanges()
			if (response === "noButtonTapped") {
				return this.toolResponse("rejected", "Write operation cancelled by user.")
			}
			// If not a yes or no, the user provided feedback (wrote in the input)
			await this.params.say("user_feedback", text ?? "The user denied this operation.", images)
			return this.toolResponse(
				"feedback",
				`The user denied this operation with the following feedback:\n<user_feedback>${
					text ?? "No text feedback provided. check the images for more details."
				}</user_feedback>`,
				images
			)
		}
		const { finalContent, results } = await this.inlineEditor.saveChanges()
		this.koduDev.getStateManager().addErrorPath(path)
		// count how many of the changes were not applied
		const notAppliedCount = results.filter((result) => !result.wasApplied).length
		const successBlocks = results.filter((result) => result.wasApplied)

		// Add content validation
		const validationResults = this.validateAppliedContent(finalContent, successBlocks)
		const validationMsg = this.generateValidationMessage(validationResults)

		await this.params.updateAsk(
			"tool",
			{
				tool: {
					tool: "write_to_file",
					content,
					mode: "inline",
					approvalState: "approved",
					path,
					ts: this.ts,
					notAppliedCount,
				},
			},
			this.ts
		)

		const approvedMsg = `
		The user approved the changes and the content was successfully saved to ${path.toPosix()}.
		Make sure to remember the updated content (REPLACE BLOCK + Original FILE) file content unless you change the file again or the user tells you otherwise.
		${
			notAppliedCount > 0
				? `However, ${notAppliedCount} changes were not applied. it's critical and must be acknowledged by you, please review the following code blocks and fix the issues. a good idea is to maybe re read the file to see why the changes were not applied maybe the content was changed or the search content you wrote is not correct.
		${results.map((result) => `<search_block>${result.searchContent}</search_block>`).join("\n")}`
				: ""
		}
		${validationMsg}
		`

		const currentOutputMode = this.koduDev.getStateManager().inlineEditOutputType

		let commitXmlInfo = ""
		let commitResult: GitCommitResult | undefined
		try {
			commitResult = await this.koduDev.gitHandler.commitOnFileWrite(path)
			commitXmlInfo = `\n<git_commit_info>\n<branch>${commitResult.branch}</branch>\n<commit_hash>${commitResult.commitHash}</commit_hash>\n</git_commit_info>`
		} catch (error) {
			this.logger(`Error committing changes: ${error}`, "error")
		}

		if (currentOutputMode === "diff") {
			return this.toolResponse(
				"success",
				`<file>
<<<<<<< HEAD
				<information>${approvedMsg}</information>
				<path>${path}</path>
				<updated_blocks>
				Here are the updated blocks that were successfully applied to the file:
				${successBlocks
					.map((block) => {
						const validation = validationResults.find(
							(v) => v.block.replaceContent === block.replaceContent
						)
						return `
		<updated_block ${validation?.partiallyApplied ? 'status="partial"' : ""} ${
							validation?.wasFullyApplied ? 'status="success"' : 'status="warning"'
						} similarity="${validation?.similarityScore.toFixed(3) ?? 0}">
		SEARCH
		${block.searchContent.substring(0, 100)}${
							block.searchContent.length > 100 ? "... the rest of the block from your input" : ""
						}
		=======
		${block.replaceContent.substring(0, 100)}${
							block.replaceContent.length > 100 ? "... the rest of the block from your input" : ""
						}
		</updated_block>`.trim()
					})
					.join("\n")}
				</updated_blocks>
			  </file>`
=======
			<information>${approvedMsg}</information>
			<path>${path}</path>
			<updated_blocks>
			Here are the updated blocks that were successfully applied to the file:
			${successBlock
				.map((block) => {
					return `
<updated_block>
SEARCH
${block.searchContent.substring(0, 100)}${
						block.searchContent.length > 100 ? "... the rest of the block from your input" : ""
					}
=======
${block.replaceContent.substring(0, 100)}${
						block.replaceContent.length > 100 ? "... the rest of the block from your input" : ""
					}

</updated_blocks>`.trim()
				})
				.join("\n")}
			${commitXmlInfo}
			</file>
			`
>>>>>>> 7be7713b
			)
		}

		if (currentOutputMode === "none") {
			return this.toolResponse(
				"success",
				`
<<<<<<< HEAD
		<file>
		<information>${approvedMsg}
		CRITICAL THE CONTENT YOU PROVIDED IN THE REPLACE HAS REPLACED THE SEARCH CONTENT, YOU SHOULD REMEMBER THE CONTENT YOU PROVIDED IN THE REPLACE BLOCK AND THE ORIGINAL FILE CONTENT UNLESS YOU CHANGE THE FILE AGAIN OR THE USER TELLS YOU OTHERWISE.
		</information>
		<path>${path}</path>
		<validation>${validationMsg}</validation>
		</file>
		`
=======
<file>
<information>${approvedMsg}
CRITICAL THE CONTENT YOU PROVIDED IN THE REPLACE HAS REPLACED THE SEARCH CONTENT, YOU SHOULD REMEMBER THE CONTENT YOU PROVIDED IN THE REPLACE BLOCK AND THE ORIGINAL FILE CONTENT UNLESS YOU CHANGE THE FILE AGAIN OR THE USER TELLS YOU OTHERWISE.
</information>
<path>${path}</path>
${commitXmlInfo}
</file>
`,
				undefined,
				commitResult
>>>>>>> 7be7713b
			)
		}

		return this.toolResponse(
			"success",
			`
<<<<<<< HEAD
		<file>
		<information>${approvedMsg}
		CRITICAL the file content has been updated to <updated_file_content> content below, you should remember this as the current state of the file unless you change the file again or the user tells you otherwise, if in doubt, re-read the file to get the latest content, but remember that the content below is the latest content and was saved successfully.
		</information>
		<path>${path}</path>
		<updated_file_content>
		${finalContent}
		</updated_file_content>
		<validation>${validationMsg}</validation>
		</file>
		`
=======
<file>
<information>${approvedMsg}
CRITICAL the file content has been updated to <updated_file_content> content below, you should remember this as the current state of the file unless you change the file again or the user tells you otherwise, if in doubt, re-read the file to get the latest content, but remember that the content below is the latest content and was saved successfully.
</information>
<path>${path}</path>
<updated_file_content>
${finalContent}
</updated_file_content>
${commitXmlInfo}
</file>
`,
			undefined,
			commitResult
>>>>>>> 7be7713b
		)
	}

	private async finalizeFileEdit(relPath: string, content: string): Promise<ToolResponseV2> {
		// Show changes in diff view
		await this.showChangesInDiffView(relPath, content)
		this.logger(`Changes shown in diff view`, "debug")

		this.logger(`Asking for approval to write to file: ${relPath}`, "info")
		const { response, text, images } = await this.params.ask(
			"tool",
			{
				tool: {
					tool: "write_to_file",
					content: content,
					approvalState: "pending",
					path: relPath,
					ts: this.ts,
				},
			},
			this.ts
		)

		if (response !== "yesButtonTapped") {
			await this.params.updateAsk(
				"tool",
				{
					tool: {
						tool: "write_to_file",
						content: content,
						approvalState: "rejected",
						path: relPath,
						ts: this.ts,
						userFeedback: text,
					},
				},
				this.ts
			)
			await this.diffViewProvider.revertChanges()

			if (response === "noButtonTapped") {
				// return formatToolResponse("Write operation cancelled by user.")
				// return this.toolResponse("rejected", "Write operation cancelled by user.")
				return this.toolResponse("rejected", "Write operation cancelled by user.")
			}
			// If not a yes or no, the user provided feedback (wrote in the input)
			await this.params.say("user_feedback", text ?? "The user denied this operation.", images)
			// return formatToolResponse(
			// 	`The user denied the write operation and provided the following feedback: ${text}`
			// )
			return this.toolResponse("feedback", text ?? "The user denied this operation.", images)
		}

		this.logger(`User approved to write to file: ${relPath}`, "info")

		this.logger(`Saving changes to file: ${relPath}`, "info")
		// Save changes and handle user edits
		const { userEdits, finalContent } = await this.diffViewProvider.saveChanges()
		this.logger(`Changes saved to file: ${relPath}`, "info")
		this.koduDev.getStateManager().addErrorPath(relPath)

		// Final approval state
		await this.params.updateAsk(
			"tool",
			{
				tool: {
					tool: "write_to_file",
					content: content,
					approvalState: "approved",
					path: relPath,
					ts: this.ts,
				},
			},
			this.ts
		)
		this.logger(`Final approval state set for file: ${relPath}`, "info")

		let commitXmlInfo = ""
		let commitResult: GitCommitResult | undefined
		try {
			commitResult = await this.koduDev.gitHandler.commitOnFileWrite(relPath)
			commitXmlInfo = `\n<git_commit_info>\n<branch>${commitResult.branch}</branch>\n<commit_hash>${commitResult.commitHash}</commit_hash>\n</git_commit_info>`
		} catch (error) {
			this.logger(`Error committing changes: ${error}`, "error")
		}

		if (userEdits) {
			await this.params.say(
				"user_feedback_diff",
				JSON.stringify({
					tool: this.fileState?.isExistingFile ? "editedExistingFile" : "newFileCreated",
					path: getReadablePath(getCwd(), relPath),
					diff: userEdits,
				} as ClaudeSayTool)
			)
			return this.toolResponse(
				"success",
				`The user made the following updates to your content:\n\nThe updated content has been successfully saved to ${relPath.toPosix()}
					Here is the latest file content after the changes were applied:
					\`\`\`
					${finalContent}
					\`\`\`
					${commitXmlInfo}
					`,
				undefined,
				commitResult
			)
		}

		let toolMsg = `The content was successfully saved to ${relPath.toPosix()}.
			The latest content is the content inside of <kodu_content> the content you provided in the input has been applied to the file and saved. don't read the file again to get the latest content as it is already saved unless the user tells you otherwise.
			${commitXmlInfo}
			`
		if (detectCodeOmission(this.diffViewProvider.originalContent || "", finalContent)) {
			this.logger(`Truncated content detected in ${relPath} at ${this.ts}`, "warn")
			toolMsg = `The content was successfully saved to ${relPath.toPosix()},
				but it appears that some code may have been omitted. In caee you didn't write the entire content and included some placeholders or omitted critical parts, please try again with the full output of the code without any omissions / truncations anything similar to "remain", "remains", "unchanged", "rest", "previous", "existing", "..." should be avoided.
				Here is the latest file content:
				\`\`\`
				${finalContent}
				\`\`\``
		}

		return this.toolResponse("success", toolMsg, undefined, commitResult)
	}

	private async processFileWrite() {
		try {
			const { path: relPath, kodu_content: content, kodu_diff: diff } = this.params.input
			if (!relPath) {
				throw new Error("Missing required parameter 'path'")
			}
			this.logger(`Writing to file: ${relPath}`, "info")

			// Switch to final state ASAP
			this.isProcessingFinalContent = true
			// wait for the queue to be idle
			await this.pQueue.onIdle()

			let result: ToolResponseV2
			if (diff) {
				return await this.finalizeInlineEdit(relPath, diff)
			} else if (content) {
				return await this.finalizeFileEdit(relPath, content)
			} else {
				throw new Error("Missing required parameter 'kodu_content' or 'kodu_diff'")
			}
		} catch (error) {
			this.logger(`Error in processFileWrite: ${error}`, "error")
			this.params.updateAsk(
				"tool",
				{
					tool: {
						tool: "write_to_file",
						content: this.params.input.kodu_content ?? this.params.input.kodu_diff ?? "",
						approvalState: "error",
						path: this.params.input.path ?? "",
						ts: this.ts,
						error: `Failed to write to file`,
					},
				},
				this.ts
			)

			return this.toolResponse(
				"error",
				`Write to File Error With:${error instanceof Error ? error.message : String(error)}`
			)
		} finally {
			this.isProcessingFinalContent = false
		}
	}

	public override async abortToolExecution(): Promise<void> {
		if (this.isAbortingTool) {
			return
		}
		this.isAbortingTool = true

		if (this.params.input.kodu_diff) {
			await this.inlineEditor.rejectChanges()
			await this.inlineEditor.dispose()
		} else {
			await this.diffViewProvider.revertChanges()
		}
	}

	private async showChangesInDiffView(relPath: string, content: string): Promise<void> {
		content = preprocessContent(content)
		if (!this.diffViewProvider.isDiffViewOpen()) {
			await this.diffViewProvider.open(relPath)
		}

		await this.pQueue.add(async () => {
			await this.diffViewProvider.update(content, true)
		})
		await this.pQueue.onIdle()
	}

	private validateAppliedContent(finalContent: string, successBlocks: any[]): BlockValidationResult[] {
		const validationResults: BlockValidationResult[] = []

		for (const block of successBlocks) {
			// Check if the replace content exists in the final content
			const similarityScore = stringSimilarity(block.replaceContent.trim(), finalContent)

			// Consider a block partially applied if similarity is between 0.7 and 0.95
			const partiallyApplied = similarityScore >= 0.7 && similarityScore < 0.95
			// Consider a block fully applied if similarity is >= 0.95
			const wasFullyApplied = similarityScore >= 0.95

			validationResults.push({
				block,
				wasFullyApplied,
				similarityScore,
				partiallyApplied,
			})
		}

		return validationResults
	}

	private generateValidationMessage(validationResults: BlockValidationResult[]): string {
		const issues = validationResults.filter((result) => !result.wasFullyApplied || result.partiallyApplied)

		if (issues.length === 0) {
			return ""
		}

		return `
	  WARNING: Some content blocks may not have been properly applied, it might be due to the user changing the content or the search content not being correct, here are the blocks that were not fully applied:
	  ${issues
			.map(
				(result) => `
	  <validation_issue>
		${result.partiallyApplied ? "PARTIALLY APPLIED" : "NOT FULLY APPLIED"}
		Similarity Score: ${(result.similarityScore * 100).toFixed(1)}%
		Block Content (first 100 chars):
		${result.block.replaceContent.substring(0, 100)}${result.block.replaceContent.length > 100 ? "..." : ""}
	  </validation_issue>`
			)
			.join("\n")}
	  It's recommended to verify these blocks, and if necessary, reapply the changes, key note is that the user might have corrected the content or the search content you provided is not correct.
	  `
	}
}<|MERGE_RESOLUTION|>--- conflicted
+++ resolved
@@ -13,7 +13,6 @@
 import { InlineEditHandler } from "../../../../../integrations/editor/inline-editor"
 import { ToolResponseV2 } from "../../../../../agent/v1/types"
 import PQueue from "p-queue"
-<<<<<<< HEAD
 import { stringSimilarity } from "string-similarity-js"
 
 interface BlockValidationResult {
@@ -25,9 +24,7 @@
 	similarityScore: number
 	partiallyApplied: boolean
 }
-=======
 import { GitCommitResult } from "@/agent/v1/handlers"
->>>>>>> 7be7713b
 
 /**
  * FileEditorTool handles file editing operations in the VSCode extension.
@@ -93,6 +90,17 @@
 		return result
 	}
 
+	private commitXMLGenerator(commitResult: GitCommitResult): string {
+		return `
+<git_commit_info>
+<branch>${commitResult.branch}</branch>
+<commit_hash>${commitResult.commitHash}</commit_hash>
+<createdAt>${new Date().toISOString()}</createdAt>
+<generalMessage>you can use this commit hash to refer to this commit in the future, if you need to revert the changes or check the changes made in this commit.</generalMessage>
+</git_commit_info>
+`
+	}
+
 	public async _handlePartialUpdateDiff(relPath: string, diff: string): Promise<void> {
 		if (!this.fileState) {
 			this.params.updateAsk(
@@ -356,6 +364,7 @@
 			)
 		}
 		const { finalContent, results } = await this.inlineEditor.saveChanges()
+
 		this.koduDev.getStateManager().addErrorPath(path)
 		// count how many of the changes were not applied
 		const notAppliedCount = results.filter((result) => !result.wasApplied).length
@@ -364,6 +373,29 @@
 		// Add content validation
 		const validationResults = this.validateAppliedContent(finalContent, successBlocks)
 		const validationMsg = this.generateValidationMessage(validationResults)
+
+		const approvedMsg = `
+		The user approved the changes and the content was successfully saved to ${path.toPosix()}.
+		Make sure to remember the updated content (REPLACE BLOCK + Original FILE) file content unless you change the file again or the user tells you otherwise.
+		${
+			notAppliedCount > 0
+				? `However, ${notAppliedCount} changes were not applied. it's critical and must be acknowledged by you, please review the following code blocks and fix the issues. a good idea is to maybe re read the file to see why the changes were not applied maybe the content was changed or the search content you wrote is not correct.
+		${results.map((result) => `<search_block>${result.searchContent}</search_block>`).join("\n")}`
+				: ""
+		}
+		${validationMsg}
+		`
+
+		const currentOutputMode = this.koduDev.getStateManager().inlineEditOutputType
+
+		let commitXmlInfo = ""
+		let commitResult: GitCommitResult | undefined
+		try {
+			commitResult = await this.koduDev.gitHandler.commitOnFileWrite(path)
+			commitXmlInfo = this.commitXMLGenerator(commitResult)
+		} catch (error) {
+			this.logger(`Error committing changes: ${error}`, "error")
+		}
 
 		await this.params.updateAsk(
 			"tool",
@@ -376,39 +408,17 @@
 					path,
 					ts: this.ts,
 					notAppliedCount,
+					commitHash: commitResult?.commitHash,
+					branch: commitResult?.branch,
 				},
 			},
 			this.ts
 		)
-
-		const approvedMsg = `
-		The user approved the changes and the content was successfully saved to ${path.toPosix()}.
-		Make sure to remember the updated content (REPLACE BLOCK + Original FILE) file content unless you change the file again or the user tells you otherwise.
-		${
-			notAppliedCount > 0
-				? `However, ${notAppliedCount} changes were not applied. it's critical and must be acknowledged by you, please review the following code blocks and fix the issues. a good idea is to maybe re read the file to see why the changes were not applied maybe the content was changed or the search content you wrote is not correct.
-		${results.map((result) => `<search_block>${result.searchContent}</search_block>`).join("\n")}`
-				: ""
-		}
-		${validationMsg}
-		`
-
-		const currentOutputMode = this.koduDev.getStateManager().inlineEditOutputType
-
-		let commitXmlInfo = ""
-		let commitResult: GitCommitResult | undefined
-		try {
-			commitResult = await this.koduDev.gitHandler.commitOnFileWrite(path)
-			commitXmlInfo = `\n<git_commit_info>\n<branch>${commitResult.branch}</branch>\n<commit_hash>${commitResult.commitHash}</commit_hash>\n</git_commit_info>`
-		} catch (error) {
-			this.logger(`Error committing changes: ${error}`, "error")
-		}
 
 		if (currentOutputMode === "diff") {
 			return this.toolResponse(
 				"success",
 				`<file>
-<<<<<<< HEAD
 				<information>${approvedMsg}</information>
 				<path>${path}</path>
 				<updated_blocks>
@@ -434,32 +444,8 @@
 					})
 					.join("\n")}
 				</updated_blocks>
+				${commitXmlInfo}
 			  </file>`
-=======
-			<information>${approvedMsg}</information>
-			<path>${path}</path>
-			<updated_blocks>
-			Here are the updated blocks that were successfully applied to the file:
-			${successBlock
-				.map((block) => {
-					return `
-<updated_block>
-SEARCH
-${block.searchContent.substring(0, 100)}${
-						block.searchContent.length > 100 ? "... the rest of the block from your input" : ""
-					}
-=======
-${block.replaceContent.substring(0, 100)}${
-						block.replaceContent.length > 100 ? "... the rest of the block from your input" : ""
-					}
-
-</updated_blocks>`.trim()
-				})
-				.join("\n")}
-			${commitXmlInfo}
-			</file>
-			`
->>>>>>> 7be7713b
 			)
 		}
 
@@ -467,34 +453,21 @@
 			return this.toolResponse(
 				"success",
 				`
-<<<<<<< HEAD
 		<file>
 		<information>${approvedMsg}
 		CRITICAL THE CONTENT YOU PROVIDED IN THE REPLACE HAS REPLACED THE SEARCH CONTENT, YOU SHOULD REMEMBER THE CONTENT YOU PROVIDED IN THE REPLACE BLOCK AND THE ORIGINAL FILE CONTENT UNLESS YOU CHANGE THE FILE AGAIN OR THE USER TELLS YOU OTHERWISE.
 		</information>
 		<path>${path}</path>
 		<validation>${validationMsg}</validation>
+		${commitXmlInfo}
 		</file>
 		`
-=======
-<file>
-<information>${approvedMsg}
-CRITICAL THE CONTENT YOU PROVIDED IN THE REPLACE HAS REPLACED THE SEARCH CONTENT, YOU SHOULD REMEMBER THE CONTENT YOU PROVIDED IN THE REPLACE BLOCK AND THE ORIGINAL FILE CONTENT UNLESS YOU CHANGE THE FILE AGAIN OR THE USER TELLS YOU OTHERWISE.
-</information>
-<path>${path}</path>
-${commitXmlInfo}
-</file>
-`,
-				undefined,
-				commitResult
->>>>>>> 7be7713b
 			)
 		}
 
 		return this.toolResponse(
 			"success",
 			`
-<<<<<<< HEAD
 		<file>
 		<information>${approvedMsg}
 		CRITICAL the file content has been updated to <updated_file_content> content below, you should remember this as the current state of the file unless you change the file again or the user tells you otherwise, if in doubt, re-read the file to get the latest content, but remember that the content below is the latest content and was saved successfully.
@@ -504,23 +477,9 @@
 		${finalContent}
 		</updated_file_content>
 		<validation>${validationMsg}</validation>
+		${commitXmlInfo}
 		</file>
 		`
-=======
-<file>
-<information>${approvedMsg}
-CRITICAL the file content has been updated to <updated_file_content> content below, you should remember this as the current state of the file unless you change the file again or the user tells you otherwise, if in doubt, re-read the file to get the latest content, but remember that the content below is the latest content and was saved successfully.
-</information>
-<path>${path}</path>
-<updated_file_content>
-${finalContent}
-</updated_file_content>
-${commitXmlInfo}
-</file>
-`,
-			undefined,
-			commitResult
->>>>>>> 7be7713b
 		)
 	}
 
@@ -582,6 +541,16 @@
 		this.logger(`Changes saved to file: ${relPath}`, "info")
 		this.koduDev.getStateManager().addErrorPath(relPath)
 
+		this.logger(`Final approval state set for file: ${relPath}`, "info")
+
+		let commitXmlInfo = ""
+		let commitResult: GitCommitResult | undefined
+		try {
+			commitResult = await this.koduDev.gitHandler.commitOnFileWrite(relPath)
+			commitXmlInfo = this.commitXMLGenerator(commitResult)
+		} catch (error) {
+			this.logger(`Error committing changes: ${error}`, "error")
+		}
 		// Final approval state
 		await this.params.updateAsk(
 			"tool",
@@ -592,21 +561,12 @@
 					approvalState: "approved",
 					path: relPath,
 					ts: this.ts,
+					commitHash: commitResult?.commitHash,
+					branch: commitResult?.branch,
 				},
 			},
 			this.ts
 		)
-		this.logger(`Final approval state set for file: ${relPath}`, "info")
-
-		let commitXmlInfo = ""
-		let commitResult: GitCommitResult | undefined
-		try {
-			commitResult = await this.koduDev.gitHandler.commitOnFileWrite(relPath)
-			commitXmlInfo = `\n<git_commit_info>\n<branch>${commitResult.branch}</branch>\n<commit_hash>${commitResult.commitHash}</commit_hash>\n</git_commit_info>`
-		} catch (error) {
-			this.logger(`Error committing changes: ${error}`, "error")
-		}
-
 		if (userEdits) {
 			await this.params.say(
 				"user_feedback_diff",
