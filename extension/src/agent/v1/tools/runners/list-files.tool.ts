--- conflicted
+++ resolved
@@ -3,19 +3,7 @@
 import { LIST_FILES_LIMIT, listFiles } from "../../../../parse-source-code"
 import { getReadablePath } from "../../utils"
 import { BaseAgentTool } from "../base-agent.tool"
-<<<<<<< HEAD
-import { AskDetails } from "../../task-executor/utils"
-
-export class ListFilesTool extends BaseAgentTool<"list_files"> {
-	protected params: AgentToolParams<"list_files">
-
-	constructor(params: AgentToolParams<"list_files">, options: AgentToolOptions) {
-		super(options)
-		this.params = params
-	}
-=======
 import { ListFilesToolParams } from "../schema/list_files"
->>>>>>> f5fa890f
 
 export class ListFilesTool extends BaseAgentTool<ListFilesToolParams> {
 	async execute() {
