import * as path from "path"
import fs from "fs/promises"
import { ToolResponseV2 } from "../../types"
import { BaseAgentTool } from "../base-agent.tool"
import type { AskConfirmationResponse } from "../types"
import { ChatTool } from "../../../../shared/new-tools"
import { UrlScreenshotToolParams } from "../schema/url_screenshot"

<<<<<<< HEAD
export class UrlScreenshotTool extends BaseAgentTool<"url_screenshot"> {
	protected params: AgentToolParams<"url_screenshot">
	private abortController: AbortController
	private isAborting: boolean = false

	constructor(params: AgentToolParams<"url_screenshot">, options: AgentToolOptions) {
		super(options)
		this.params = params
		this.abortController = new AbortController()
	}

	override async abortToolExecution(): Promise<void> {
		this.isAborting = true
		this.abortController.abort()
=======
export class UrlScreenshotTool extends BaseAgentTool<UrlScreenshotToolParams> {
	private abortController: AbortController = new AbortController()
	private isAborting: boolean = false

	override async abortToolExecution() {
		const { didAbort } = await super.abortToolExecution()
		if (didAbort) {
			this.isAborting = true
			this.abortController.abort()
			// Cleanup browser if it was launched
			await this.cleanup()
			return { didAbort: true }
		}
		return { didAbort }
>>>>>>> f5fa890f
	}

	async execute() {
		const url = this.params.input.url
		if (!url) {
			return await this.onBadInputReceived()
		}

		try {
			// Create a promise that resolves when aborted
			const abortPromise = new Promise<ToolResponseV2>((_, reject) => {
				this.abortController.signal.addEventListener("abort", () => {
					reject(new Error("Tool execution was aborted"))
				})
			})

			// Create the main execution promise
			const execPromise = this.executeWithConfirmation(url)

			// Race between execution and abort
			return await Promise.race([execPromise, abortPromise])
		} catch (err) {
			if (this.isAborting) {
				await this.cleanup()
				return this.toolResponse(
					"error",
					`<screenshot_tool_response>
						<status>
							<result>error</result>
							<operation>url_screenshot</operation>
							<timestamp>${new Date().toISOString()}</timestamp>
						</status>
						<error_details>
							<type>execution_aborted</type>
							<message>The tool execution was aborted</message>
							<url>${url}</url>
						</error_details>
					</screenshot_tool_response>`
				)
			}
			throw err
		}
	}

	private async executeWithConfirmation(url: string) {
		try {
			const confirmation = await this.askToolExecConfirmation()

			// Check if aborted during confirmation
			if (this.abortController.signal.aborted) {
				throw new Error("Tool execution was aborted")
			}

			if (confirmation.response !== "yesButtonTapped") {
				await this.params.updateAsk(
					"tool",
					{
						tool: {
							tool: "url_screenshot",
							approvalState: "rejected",
							url,
							ts: this.ts,
						},
					},
					this.ts
				)
				return await this.onExecDenied(confirmation)
			}

			await this.params.updateAsk(
				"tool",
				{ tool: { tool: "url_screenshot", approvalState: "loading", url, ts: this.ts } },
				this.ts
			)

			// Check if aborted before browser launch
			if (this.abortController.signal.aborted) {
				throw new Error("Tool execution was aborted")
			}

			const browserManager = this.koduDev.browserManager
			await browserManager.launchBrowser()

			// Check if aborted before screenshot
			if (this.abortController.signal.aborted) {
				await browserManager.closeBrowser()
				throw new Error("Tool execution was aborted")
			}

			const { buffer, logs } = await browserManager.urlToScreenshotAndLogs(url)

			// Check if aborted before saving
			if (this.abortController.signal.aborted) {
				await browserManager.closeBrowser()
				throw new Error("Tool execution was aborted")
			}

			await browserManager.closeBrowser()

			const relPath = `${url.replace(/[^a-zA-Z0-9]/g, "_")}-${Date.now()}.jpeg`
			const absolutePath = path.resolve(this.cwd, relPath)

			const imageToBase64 = buffer.toString("base64")
			await fs.writeFile(absolutePath, buffer)

			const textBlock = `
			<screenshot_tool_response>
				<status>
					<result>success</result>
					<operation>url_screenshot</operation>
					<timestamp>${new Date().toISOString()}</timestamp>
				</status>
				<screenshot_info>
					<url>${url}</url>
					<file_path>${absolutePath}</file_path>
					<capture_time>${new Date().toISOString()}</capture_time>
				</screenshot_info>
				<browser_logs>
					<note>Only mission-critical errors are relevant. Warnings and info logs should be ignored.</note>
					<content>${logs}</content>
				</browser_logs>
			</screenshot_tool_response>`
			const imageBlock = [imageToBase64]

			// Final abort check before completing
			if (this.abortController.signal.aborted) {
				throw new Error("Tool execution was aborted")
			}

			await this.params.updateAsk(
				"tool",
				{
					tool: {
						tool: "url_screenshot",
						base64Image: imageToBase64,
						approvalState: "approved",
						url,
						ts: this.ts,
					},
				},
				this.ts
			)

			return this.toolResponse("success", textBlock, imageBlock)
		} catch (err) {
			// Always cleanup browser on any error
			await this.cleanup()
			throw err
		}
	}

	private async cleanup() {
		try {
			await this.koduDev.browserManager.closeBrowser()
		} catch (err) {
			console.error("Error during cleanup:", err)
		}
	}

	private async onBadInputReceived() {
		await this.params.say(
			"error",
			"Kodu tried to use `url_screenshot` without required parameter `url`. Retrying..."
		)

		const errMsg = `
		<screenshot_tool_response>
			<status>
				<result>error</result>
				<operation>url_screenshot</operation>
				<timestamp>${new Date().toISOString()}</timestamp>
			</status>
			<error_details>
				<type>missing_parameter</type>
				<message>Missing required parameter 'url'</message>
				<help>
					<example_usage>
						<tool>url_screenshot</tool>
						<parameters>
							<url>http://localhost:3000</url>
						</parameters>
					</example_usage>
					<note>A valid URL is required to capture screenshots</note>
				</help>
			</error_details>
		</screenshot_tool_response>`
		return this.toolResponse("error", errMsg)
	}

	private async askToolExecConfirmation(): Promise<AskConfirmationResponse> {
		if (this.abortController.signal.aborted) {
			throw new Error("Tool execution was aborted")
		}
		return await this.params.ask(
			"tool",
			{
				tool: {
					tool: "url_screenshot",
					url: this.params.input.url!,
					approvalState: "pending",
					ts: this.ts,
				},
			},
			this.ts
		)
	}

	private async onExecDenied(confirmation: AskConfirmationResponse) {
		const { response, text, images } = confirmation

		if (response === "messageResponse") {
			await this.params.updateAsk(
				"tool",
				{
					tool: {
						tool: "url_screenshot",
						url: this.params.input.url!,
						approvalState: "rejected",
						ts: this.ts,
						userFeedback: text,
					},
				},
				this.ts
			)
			await this.params.say("user_feedback", text ?? "The user denied this operation.", images)
			return this.toolResponse(
				"feedback",
				`<screenshot_tool_response>
					<status>
						<result>feedback</result>
						<operation>url_screenshot</operation>
						<timestamp>${new Date().toISOString()}</timestamp>
					</status>
					<feedback_details>
						<url>${this.params.input.url!}</url>
						<user_feedback>${text || "No feedback provided"}</user_feedback>
						${images ? `<has_images>true</has_images>` : "<has_images>false</has_images>"}
					</feedback_details>
				</screenshot_tool_response>`,
				images
			)
		}

		return this.toolResponse(
			"rejected",
			`<screenshot_tool_response>
				<status>
					<result>rejected</result>
					<operation>url_screenshot</operation>
					<timestamp>${new Date().toISOString()}</timestamp>
				</status>
				<rejection_details>
					<url>${this.params.input.url!}</url>
					<message>Operation was rejected by the user</message>
				</rejection_details>
			</screenshot_tool_response>`
		)
	}
}<|MERGE_RESOLUTION|>--- conflicted
+++ resolved
@@ -6,22 +6,6 @@
 import { ChatTool } from "../../../../shared/new-tools"
 import { UrlScreenshotToolParams } from "../schema/url_screenshot"
 
-<<<<<<< HEAD
-export class UrlScreenshotTool extends BaseAgentTool<"url_screenshot"> {
-	protected params: AgentToolParams<"url_screenshot">
-	private abortController: AbortController
-	private isAborting: boolean = false
-
-	constructor(params: AgentToolParams<"url_screenshot">, options: AgentToolOptions) {
-		super(options)
-		this.params = params
-		this.abortController = new AbortController()
-	}
-
-	override async abortToolExecution(): Promise<void> {
-		this.isAborting = true
-		this.abortController.abort()
-=======
 export class UrlScreenshotTool extends BaseAgentTool<UrlScreenshotToolParams> {
 	private abortController: AbortController = new AbortController()
 	private isAborting: boolean = false
@@ -36,7 +20,6 @@
 			return { didAbort: true }
 		}
 		return { didAbort }
->>>>>>> f5fa890f
 	}
 
 	async execute() {
