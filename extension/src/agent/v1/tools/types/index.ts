import { ClaudeAsk, ClaudeSay } from "../../../../shared/ExtensionMessage"
import { ToolName } from "../../../../shared/Tool"
import { ClaudeAskResponse } from "../../../../shared/WebviewMessage"
import { KoduDev } from "../.."
import { AskForConfirmation, TaskExecutorUtils } from "../../task-executor/utils"
<<<<<<< HEAD
=======
import { ServerRunnerTool } from "../../../../shared/new-tools"
>>>>>>> f9d536db

export type UpsertMemoryInput = {
	milestoneName: string
	summary: string
	content: string
}

export type ToolInput = {
	milestoneName?: string
	summary?: string
	path?: string
	content?: string
	isFinal?: boolean
	regex?: string
	udiff?: string
	filePattern?: string
	recursive?: string
	command?: string
	question?: string
	result?: string
	searchQuery?: string
	query?: string
	baseLink?: string
	url?: string
}

type DevServerToolParams = {
	name: "server_runner_tool"
	input: Omit<ServerRunnerTool, "tool">
}

export type AgentToolParams = {
	name: ToolName | "server_runner_tool"
	id: string
	input: ToolInput & DevServerToolParams["input"]
	ts: number
	/**
	 * If this is a sub message, it will force it to stick to previous tool call in the ui (same message)
	 */
	isSubMsg?: boolean
	isLastWriteToFile: boolean
	isFinal?: boolean
	ask: TaskExecutorUtils["askWithId"]
	say: TaskExecutorUtils["say"]
	updateAsk: TaskExecutorUtils["updateAsk"]
	returnEmptyStringOnSuccess?: boolean
}

export type AskConfirmationResponse = {
	response: ClaudeAskResponse
	text?: string
	images?: string[]
}

export type AgentToolOptions = {
	cwd: string
	alwaysAllowReadOnly: boolean
	alwaysAllowWriteOnly: boolean
	koduDev: KoduDev
	setRunningProcessId?: (pid: number | undefined) => void
}<|MERGE_RESOLUTION|>--- conflicted
+++ resolved
@@ -3,10 +3,7 @@
 import { ClaudeAskResponse } from "../../../../shared/WebviewMessage"
 import { KoduDev } from "../.."
 import { AskForConfirmation, TaskExecutorUtils } from "../../task-executor/utils"
-<<<<<<< HEAD
-=======
 import { ServerRunnerTool } from "../../../../shared/new-tools"
->>>>>>> f9d536db
 
 export type UpsertMemoryInput = {
 	milestoneName: string
