/**
 * @fileoverview Tool Executor manages the lifecycle and execution of various tools in the Kodu extension.
 * It handles tool creation, execution queuing, state management, and cleanup of running tools.
 */
import treeKill from "tree-kill"
<<<<<<< HEAD
import { ToolName, ToolResponseV2 } from "../types"
=======
import { ToolResponseV2 } from "../types"
>>>>>>> f5fa890f
import { KoduDev } from ".."
import { AgentToolOptions, ToolName } from "./types"
import {
	SearchFilesTool,
	ListFilesTool,
<<<<<<< HEAD
	ListCodeDefinitionNamesTool,
=======
	ExploreRepoFolderTool,
	ExecuteCommandTool,
>>>>>>> f5fa890f
	AttemptCompletionTool,
	AskFollowupQuestionTool,
	ReadFileTool,
	FileEditorTool,
	UrlScreenshotTool,
	FileChangePlanTool,
} from "."
import { ExecuteCommandTool } from "./runners/execute-command.tool"
import { WebSearchTool } from "./runners/web-search-tool"
import { SearchSymbolsTool } from "./runners/search-symbols.tool"
import { AddInterestedFileTool } from "./runners/add-interested-file.tool"
import { BaseAgentTool, FullToolParams } from "./base-agent.tool"
import ToolParser from "./tool-parser/tool-parser"
import { tools, writeToFileTool } from "./schema"
import pWaitFor from "p-wait-for"
import PQueue from "p-queue"
import { DevServerTool } from "./runners/dev-server.tool"
<<<<<<< HEAD
import { ComputerUseTool } from "./runners/computer-use.tool"
=======
>>>>>>> f5fa890f

/**
 * Represents the context and state of a tool during its lifecycle
 * @interface ToolContext
 */
interface ToolContext {
	/** Unique identifier for the tool context */
	id: string
	/** Instance of the tool being executed */
	tool: BaseAgentTool<any>
	/** Current execution status of the tool */
	status: "pending" | "processing" | "completed" | "error"
	/** Error object if the tool execution failed */
	error?: Error
}

/**
 * Manages the execution and lifecycle of tools in the Kodu extension
 * Handles tool creation, queuing, state management, and cleanup
 */
export class ToolExecutor {
	/** Process ID of the currently running tool, if any */
	private runningProcessId: number | undefined
	/** Current working directory for tool execution */
	private readonly cwd: string
	/** Reference to the KoduDev instance */
	private readonly koduDev: KoduDev
	/** Parser for handling tool commands and updates */
	private readonly toolParser: ToolParser
	/** Queue for managing sequential tool execution */
	private readonly queue: PQueue

	/** Map of active tool contexts indexed by their IDs */
	private toolContexts: Map<string, ToolContext> = new Map()
	/** Array of completed tool execution results */
	private toolResults: { name: string; result: ToolResponseV2 }[] = []
	/** Flag indicating if tool execution is being aborted */
	private isAborting: boolean = false

	/**
	 * Creates a new ToolExecutor instance
	 * @param options Configuration options for the tool executor
	 */
	constructor(options: AgentToolOptions) {
		this.cwd = options.cwd
		this.koduDev = options.koduDev
		this.queue = new PQueue({ concurrency: 1 })

		this.toolParser = new ToolParser(
			tools.map((tool) => tool.schema),
			{
				onToolUpdate: this.handleToolUpdate.bind(this),
				onToolEnd: this.handleToolEnd.bind(this),
				onToolError: this.handleToolError.bind(this),
			}
		)
	}

	/**
	 * Gets the current tool execution options
	 * @returns Configuration options for tool execution
	 */
	public get options(): AgentToolOptions {
		return {
			cwd: this.cwd,
			alwaysAllowReadOnly: this.koduDev.getStateManager().alwaysAllowReadOnly,
			alwaysAllowWriteOnly: this.koduDev.getStateManager().alwaysAllowWriteOnly,
			koduDev: this.koduDev,
			setRunningProcessId: this.setRunningProcessId.bind(this),
		}
	}

	/**
	 * Checks if there are any tools currently active or queued
	 * @returns True if there are active or queued tools, false otherwise
	 */
	public hasActiveTools(): boolean {
		return this.toolContexts.size > 0 || this.queue.size > 0
	}

	/**
	 * Creates a new tool instance based on the provided parameters
	 * @param params Parameters for creating the tool
	 * @returns New instance of the specified tool
	 * @throws Error if the tool type is unknown
	 */
<<<<<<< HEAD
	private createTool(params: AgentToolParams<any>): BaseAgentTool<any> {
=======
	private createTool(params: FullToolParams<any>) {
>>>>>>> f5fa890f
		const toolMap = {
			read_file: ReadFileTool,
			list_files: ListFilesTool,
			search_files: SearchFilesTool,
			explore_repo_folder: ExploreRepoFolderTool,
			execute_command: ExecuteCommandTool,
			ask_followup_question: AskFollowupQuestionTool,
			attempt_completion: AttemptCompletionTool,
			web_search: WebSearchTool,
			url_screenshot: UrlScreenshotTool,
			server_runner_tool: DevServerTool,
<<<<<<< HEAD
			computer_use: ComputerUseTool,
		}
=======
			search_symbol: SearchSymbolsTool,
			file_editor: FileEditorTool,
			add_interested_file: AddInterestedFileTool,
		} as const
>>>>>>> f5fa890f

		const ToolClass = toolMap[params.name as keyof typeof toolMap]
		if (!ToolClass) {
			throw new Error(`Unknown tool: ${params.name}`)
		}

<<<<<<< HEAD
		return new ToolClass(params as any, this.options)
=======
		// Cast params to any to bypass type checking since we know the tool implementations
		// handle their own type validation
		return new ToolClass(params, this.options)
>>>>>>> f5fa890f
	}

	/**
	 * Sets the ID of the currently running process
	 * @param pid Process ID to set, or undefined to clear
	 */
	public setRunningProcessId(pid: number | undefined) {
		this.runningProcessId = pid
	}

	/**
	 * Aborts all currently running tools and cleans up resources
	 * Kills running processes, clears the queue, and resets tool states
	 */
	public async abortTask(): Promise<void> {
		if (this.isAborting) {
			return
		}

		this.isAborting = true
		try {
			this.queue.clear()
			this.toolParser.reset()

			const cleanup = async () => {
				if (this.runningProcessId) {
					await new Promise<void>((resolve) => {
						treeKill(this.runningProcessId!, "SIGTERM", (err) => {
							if (err) {
								console.error("Error killing process:", err)
							}
							this.runningProcessId = undefined
							resolve()
						})
					})
				}

				// Capture interrupted tool results before cleanup
				for (const context of this.toolContexts.values()) {
					if (context.status === "processing") {
						this.toolResults.push({
							name: context.tool.name,
							result: {
								toolName: context.tool.name,
								toolId: context.id,
								status: "error",
								text: "Tool execution was interrupted",
							},
						})
					}
				}

				const cancelPromises = Array.from(this.toolContexts.values()).map((context) =>
					context.tool
						.abortToolExecution()
						.catch((error) => console.error(`Error cancelling tool ${context.id}:`, error))
				)

				await Promise.allSettled(cancelPromises)
				await this.queue.onIdle()

				this.toolContexts.clear()
			}

			await cleanup()
		} catch (error) {
			console.error("Cleanup error:", error)
		} finally {
			this.isAborting = false
		}
	}

	/**
	 * Processes a tool use command from text input
	 * @param text The tool use command text to process
	 * @returns Object containing the processed output
	 */
	public async processToolUse(text: string) {
		if (this.isAborting) {
			return { output: text }
		}
		return this.toolParser.appendText(text)
	}

	/**
	 * Waits for all queued and active tools to complete processing
	 * Uses polling to check the queue status at regular intervals
	 */
	public async waitForToolProcessing(): Promise<void> {
		// use pwaitfor to wait for the queue to be idle
		await pWaitFor(() => this.queue.size === 0 && this.queue.pending === 0, {
			interval: 50,
			// after 6 minutes, give up
			timeout: 6 * 60 * 1000,
		})
	}

	/**
	 * Handles updates to a tool's state during execution
	 * @param id Tool context ID
	 * @param toolName Name of the tool
	 * @param params Updated tool parameters
	 * @param ts Timestamp of the update
	 */
	private async handleToolUpdate(id: string, toolName: string, params: any, ts: number): Promise<void> {
		// check if any other tool is processing or pending if so skip the update for now
		const ifAnyToolisProcessing = Array.from(this.toolContexts.values()).some(
			(context) => context.status === "processing" || (context.status === "pending" && context.id !== id)
		)
		if (this.isAborting || ifAnyToolisProcessing) {
			return
		}

		let context = this.toolContexts.get(id)
		if (!context) {
			const tool = this.createTool({
				name: toolName as ToolName,
				input: params,
				id,
				ts,
				isFinal: false,
				isLastWriteToFile: false,
				ask: this.koduDev.taskExecutor.ask.bind(this.koduDev.taskExecutor),
				say: this.koduDev.taskExecutor.say.bind(this.koduDev.taskExecutor),
				updateAsk: this.koduDev.taskExecutor.updateAsk.bind(this.koduDev.taskExecutor),
			})

			context = { id, tool, status: "pending" }
			this.toolContexts.set(id, context)
		} else {
			context.tool.updateParams(params)
			context.tool.updateIsFinal(false)
		}

		// Handle partial updates for write file tool
		if (context.tool instanceof FileEditorTool && params.path) {
			if (params.kodu_content) {
				if (params.kodu_content) {
					await context.tool.handlePartialUpdate(params.path, params.kodu_content)
				}
			}
			// enable after updating the animation
			if (params.kodu_diff) {
				// await this.updateToolStatus(context, params, ts)
				await context.tool.handlePartialUpdateDiff(params.path, params.kodu_diff)
			}
		} else {
			await this.updateToolStatus(context, params, ts)
		}
	}

	/**
	 * Handles the completion of a tool's execution
	 * @param id Tool context ID
	 * @param toolName Name of the tool
	 * @param params Final tool parameters
	 */
	private async handleToolEnd(id: string, toolName: string, params: any): Promise<void> {
		if (this.isAborting) {
			console.log(`Tool is aborting, skipping tool: ${toolName}`)
			return
		}

		let context = this.toolContexts.get(id)
		if (!context) {
			const tool = this.createTool({
				name: toolName as ToolName,
				input: params,
				id,
				ts: Date.now(),
				isFinal: true,
				isLastWriteToFile: false,
				ask: this.koduDev.taskExecutor.ask.bind(this.koduDev.taskExecutor),
				say: this.koduDev.taskExecutor.say.bind(this.koduDev.taskExecutor),
				updateAsk: this.koduDev.taskExecutor.updateAsk.bind(this.koduDev.taskExecutor),
			})

			context = { id, tool, status: "pending" }
			this.toolContexts.set(id, context)
		}

		context.tool.updateParams(params)
		context.tool.updateIsFinal(true)

		this.queue.add(() => this.processTool(context!))
		await this.updateToolStatus(context, params, context.tool.ts)
	}

	/**
	 * Handles errors that occur during tool execution
	 * @param id Tool context ID
	 * @param toolName Name of the tool
	 * @param error Error that occurred
	 * @param ts Timestamp of the error
	 */
	private async handleToolError(id: string, toolName: string, error: Error, ts: number): Promise<void> {
		console.error(`Error processing tool: ${id}`, error)

		const context = this.toolContexts.get(id)
		if (context) {
			context.status = "error"
			context.error = error
			// if (context.tool instanceof FileEditorTool) {
			// 	context.tool.
			// }
		}

		await context?.tool.abortToolExecution()

		await this.koduDev.taskExecutor.updateAsk(
			"tool",
			{
				tool: {
					tool: toolName as any,
					ts,
					approvalState: "error",
					...context?.tool.paramsInput!,
					error: error.message,
				},
			},
			ts
		)
	}

	/**
	 * Updates the status of a tool in the UI
	 * @param context Tool context to update
	 * @param params Parameters for the update
	 * @param ts Timestamp of the update
	 */
	private async updateToolStatus(context: ToolContext, params: any, ts: number) {
		await this.koduDev.taskExecutor.updateAsk(
			"tool",
			{
				tool: {
					tool: context.tool.name,
					...params,
					ts,
					approvalState: "loading",
				},
			},
			ts
		)
	}

	/**
	 * Checks if the parser is currently within a tool tag
	 * @returns True if parser is in a tool tag, false otherwise
	 */
	public isParserInToolTag() {
		return this.toolParser.isInToolTag
	}

	/**
	 * Processes a single tool execution
	 * Handles the complete lifecycle of a tool from start to completion
	 * @param context Context of the tool to process
	 */
	private async processTool(context: ToolContext): Promise<void> {
		if (this.isAborting) {
			return
		}

		await pWaitFor(() => context.tool.isFinal, { interval: 50 })

		try {
			context.status = "processing"
			console.log(`[ToolExecutor] Processing tool: ${context.tool.name}`)
			const result = await context.tool.execute({
				name: context.tool.name as ToolName,
				input: context.tool.paramsInput,
				id: context.tool.id,
				ts: context.tool.ts,
				isFinal: true,
				isLastWriteToFile: false,
<<<<<<< HEAD
				// @ts-expect-error - 'ask' is a function
				ask: this.koduDev.taskExecutor.askWithId.bind(this.koduDev.taskExecutor),
=======
				ask: this.koduDev.taskExecutor.ask.bind(this.koduDev.taskExecutor),
>>>>>>> f5fa890f
				say: this.koduDev.taskExecutor.say.bind(this.koduDev.taskExecutor),
				updateAsk: this.koduDev.taskExecutor.updateAsk.bind(this.koduDev.taskExecutor),
			})
			console.log(`[ToolExecutor] Tool completed: ${context.tool.name}`)

			this.toolResults.push({ name: context.tool.name, result })
			console.log(`Tool execution completed: ${context.tool.name}`)
			context.status = "completed"
		} catch (error) {
			console.error(`Error executing tool: ${context.tool.name}`, error)
			context.status = "error"
			context.error = error as Error

			// Add error result to toolResults
			const errorMessage = error instanceof Error ? error.message : `unknown error for tool ${context.tool.name}`
			this.toolResults.push({
				name: context.tool.name,
				result: {
					toolName: context.tool.name,
					toolId: context.id,
					status: "error",
					text: this.isAborting ? "Tool execution was interrupted" : `Error: ${errorMessage}`,
				},
			})
		} finally {
			this.toolContexts.delete(context.id)
		}
	}

	/**
	 * Gets the results of all completed tool executions
	 * @returns Array of tool execution results
	 */
	public getToolResults(): { name: string; result: ToolResponseV2 }[] {
		return [...this.toolResults]
	}

	/**
	 * Resets the tool executor state
	 * Aborts any running tasks and clears results
	 */
	public async resetToolState() {
		await this.abortTask()
		this.toolResults = []
	}
}<|MERGE_RESOLUTION|>--- conflicted
+++ resolved
@@ -3,22 +3,14 @@
  * It handles tool creation, execution queuing, state management, and cleanup of running tools.
  */
 import treeKill from "tree-kill"
-<<<<<<< HEAD
-import { ToolName, ToolResponseV2 } from "../types"
-=======
 import { ToolResponseV2 } from "../types"
->>>>>>> f5fa890f
 import { KoduDev } from ".."
 import { AgentToolOptions, ToolName } from "./types"
 import {
 	SearchFilesTool,
 	ListFilesTool,
-<<<<<<< HEAD
-	ListCodeDefinitionNamesTool,
-=======
 	ExploreRepoFolderTool,
 	ExecuteCommandTool,
->>>>>>> f5fa890f
 	AttemptCompletionTool,
 	AskFollowupQuestionTool,
 	ReadFileTool,
@@ -36,10 +28,6 @@
 import pWaitFor from "p-wait-for"
 import PQueue from "p-queue"
 import { DevServerTool } from "./runners/dev-server.tool"
-<<<<<<< HEAD
-import { ComputerUseTool } from "./runners/computer-use.tool"
-=======
->>>>>>> f5fa890f
 
 /**
  * Represents the context and state of a tool during its lifecycle
@@ -126,11 +114,7 @@
 	 * @returns New instance of the specified tool
 	 * @throws Error if the tool type is unknown
 	 */
-<<<<<<< HEAD
-	private createTool(params: AgentToolParams<any>): BaseAgentTool<any> {
-=======
 	private createTool(params: FullToolParams<any>) {
->>>>>>> f5fa890f
 		const toolMap = {
 			read_file: ReadFileTool,
 			list_files: ListFilesTool,
@@ -142,28 +126,19 @@
 			web_search: WebSearchTool,
 			url_screenshot: UrlScreenshotTool,
 			server_runner_tool: DevServerTool,
-<<<<<<< HEAD
-			computer_use: ComputerUseTool,
-		}
-=======
 			search_symbol: SearchSymbolsTool,
 			file_editor: FileEditorTool,
 			add_interested_file: AddInterestedFileTool,
 		} as const
->>>>>>> f5fa890f
 
 		const ToolClass = toolMap[params.name as keyof typeof toolMap]
 		if (!ToolClass) {
 			throw new Error(`Unknown tool: ${params.name}`)
 		}
 
-<<<<<<< HEAD
-		return new ToolClass(params as any, this.options)
-=======
 		// Cast params to any to bypass type checking since we know the tool implementations
 		// handle their own type validation
 		return new ToolClass(params, this.options)
->>>>>>> f5fa890f
 	}
 
 	/**
@@ -439,12 +414,7 @@
 				ts: context.tool.ts,
 				isFinal: true,
 				isLastWriteToFile: false,
-<<<<<<< HEAD
-				// @ts-expect-error - 'ask' is a function
-				ask: this.koduDev.taskExecutor.askWithId.bind(this.koduDev.taskExecutor),
-=======
 				ask: this.koduDev.taskExecutor.ask.bind(this.koduDev.taskExecutor),
->>>>>>> f5fa890f
 				say: this.koduDev.taskExecutor.say.bind(this.koduDev.taskExecutor),
 				updateAsk: this.koduDev.taskExecutor.updateAsk.bind(this.koduDev.taskExecutor),
 			})
