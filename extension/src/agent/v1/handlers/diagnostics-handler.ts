--- conflicted
+++ resolved
@@ -16,26 +16,6 @@
 		return DiagnosticsHandler.instance
 	}
 
-<<<<<<< HEAD
-	public async getDiagnostics(paths: string[]): Promise<{ key: string; errorString: string | null }[]> {
-		const results: { key: string; errorString: string | null }[] = []
-
-		for await (const filePath of paths) {
-			const uri = vscode.Uri.file(path.resolve(getCwd(), filePath))
-			const diagnostics = vscode.languages.getDiagnostics(uri)
-			const errors = diagnostics.filter((diag) => diag.severity === vscode.DiagnosticSeverity.Error)
-
-			let errorString: string | null = null
-
-			if (errors.length > 0) {
-				errorString = await this.formatDiagnostics(uri, errors)
-			}
-
-			results.push({ key: filePath, errorString })
-		}
-
-		return results
-=======
 	public async getDiagnostics(
 		paths: string[],
 		openDocs: boolean = false
@@ -63,7 +43,6 @@
 				return { key: filePath, errorString }
 			})
 		)
->>>>>>> f5fa890f
 	}
 
 	private async formatDiagnostics(uri: vscode.Uri, diagnostics: vscode.Diagnostic[]): Promise<string> {
@@ -80,40 +59,6 @@
 
 		// Print each diagnostic in a simple one-line format with hover info
 		for (const diagnostic of diagnostics) {
-<<<<<<< HEAD
-			if (diagnostic.severity !== vscode.DiagnosticSeverity.Error) {
-				continue
-			}
-			const line = diagnostic.range.start.line + 1 // VSCode lines are 0-indexed
-			const startChar = diagnostic.range.start.character
-			const endChar = diagnostic.range.end.character
-			const message = diagnostic.message
-
-			// Get the line content if document is available
-			let lineContent = "Unable to retrieve line content for this error"
-			let errorPointer = ""
-
-			// if (document) {
-			// 	lineContent = document.lineAt(diagnostic.range.start.line).text
-			// 	// Create a pointer to show exactly where the error is
-			// 	errorPointer = " ".repeat(startChar) + "^".repeat(Math.max(1, endChar - startChar))
-			// }
-
-			// Add error information in XML format
-			result += "    <error>\n"
-			result += `      <line>${line}</line>\n`
-			result += `      <message>${message}</message>\n`
-			// result += `      <code>${lineContent}</code>\n`
-			// result += `      <pointer>${errorPointer}</pointer>\n`
-			result += `      <position start="${startChar}" end="${endChar}" />\n`
-			result += "    </error>\n"
-		}
-
-		result += "  </file>\n"
-		result += "</diagnostics>"
-
-		return result
-=======
 			const line = diagnostic.range.start.line + 1
 			const column = diagnostic.range.start.character + 1
 			const message = diagnostic.message.trim().replace(/\s+/g, " ")
@@ -159,6 +104,5 @@
 		outputLines.push(`...⋮...`)
 
 		return outputLines.join("\n")
->>>>>>> f5fa890f
 	}
 }