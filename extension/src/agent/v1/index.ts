--- conflicted
+++ resolved
@@ -414,70 +414,6 @@
 
 		// get the diagnostics errors for all files in the current task
 
-<<<<<<< HEAD
-			if (busyTerminals.length > 0 && this.isLastMessageFileEdit) {
-				await delay(300) // delay after saving file to let terminals catch up
-			}
-
-			// let terminalWasBusy = false
-			if (busyTerminals.length > 0) {
-				// wait for terminals to cool down
-				// terminalWasBusy = allTerminals.some((t) => this.terminalManager.isProcessHot(t.id))
-				await pWaitFor(
-					() =>
-						busyTerminals.every(
-							(t) =>
-								this.terminalManager instanceof TerminalManager &&
-								!this.terminalManager.isProcessHot(t.id)
-						),
-					{
-						interval: 100,
-						timeout: 2_500,
-					}
-				).catch(() => {})
-			}
-			this.isLastMessageFileEdit = false // reset, this lets us know when to wait for saved files to update terminals
-
-			// waiting for updated diagnostics lets terminal output be the most up-to-date possible
-			let terminalDetails = ""
-			if (busyTerminals.length > 0) {
-				// terminals are cool, let's retrieve their output
-				terminalDetails += "\n\n# Actively Running Terminals"
-				for (const busyTerminal of busyTerminals) {
-					terminalDetails += `\n## Original command: \`${busyTerminal.lastCommand}\``
-					const newOutput = this.terminalManager.getUnretrievedOutput(busyTerminal.id)
-					if (newOutput) {
-						terminalDetails += `\n### New Output\n${newOutput}`
-					} else {
-						// details += `\n(Still running, no new output)` // don't want to show this right after running the command
-					}
-				}
-			} else {
-				terminalDetails += "\n\n# No Actively Running Terminals all commands have completed"
-			}
-			// only show inactive terminals if there's output to show
-			if (inactiveTerminals.length > 0) {
-				const inactiveTerminalOutputs = new Map<number, string>()
-				for (const inactiveTerminal of inactiveTerminals) {
-					const newOutput = this.terminalManager.getUnretrievedOutput(inactiveTerminal.id)
-					if (newOutput) {
-						inactiveTerminalOutputs.set(inactiveTerminal.id, newOutput)
-					}
-				}
-				if (inactiveTerminalOutputs.size > 0) {
-					terminalDetails += "\n\n# Inactive Terminals"
-					for (const [terminalId, newOutput] of inactiveTerminalOutputs) {
-						const inactiveTerminal = inactiveTerminals.find((t) => t.id === terminalId)
-						if (inactiveTerminal) {
-							terminalDetails += `\n## ${inactiveTerminal.lastCommand}`
-							terminalDetails += `\n### New Output\n${newOutput}`
-						}
-					}
-				}
-			}
-			if (terminalDetails) {
-				details += terminalDetails
-=======
 		const diagnosticsHandler = DiagnosticsHandler.getInstance()
 		const files = this.stateManager.historyErrors ? Object.keys(this.stateManager.historyErrors) : []
 		const diagnostics = diagnosticsHandler.getDiagnostics(files)
@@ -486,7 +422,6 @@
 			acc[curr.key] = {
 				lastCheckedAt: Date.now(),
 				error: curr.errorString!,
->>>>>>> f9d536db
 			}
 			return acc
 		}, {} as NonNullable<typeof this.stateManager.historyErrors>)
