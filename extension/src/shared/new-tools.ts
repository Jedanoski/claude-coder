--- conflicted
+++ resolved
@@ -11,18 +11,7 @@
 	 * the output of the command
 	 */
 	output?: string
-<<<<<<< HEAD
 } & ExecuteCommandToolParams
-=======
-	/**
-	 * this is a long running command so ask user if they want to continue
-	 */
-	earlyExit?: "pending" | "approved" | "rejected"
-
-	commitHash?: string
-	branch?: string
-}
->>>>>>> b91c2a95
 
 export type ListFilesTool = {
 	tool: "list_files"
@@ -119,12 +108,6 @@
 	output?: string
 }
 
-<<<<<<< HEAD
-export type EditFileBlocks = {
-	tool: "edit_file_blocks"
-	kodu_diff: string
-}
-
 export type ComputerUseTool = {
 	tool: "computer_use"
 	action: ComputerUseAction
@@ -134,8 +117,6 @@
 	text?: string
 }
 
-=======
->>>>>>> b91c2a95
 export type ChatTool = (
 	| ExecuteCommandTool
 	| ListFilesTool
@@ -149,7 +130,6 @@
 	| UrlScreenshotTool
 	| AskConsultantTool
 	| ServerRunnerTool
-	| EditFileBlocks
 	| ComputerUseTool
 ) & {
 	ts: number
