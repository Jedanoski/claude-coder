/**
 * @fileoverview API Manager for handling Claude API interactions
 * This module manages API communications with the Anthropic Claude API, handling message streams,
 * token calculations, and conversation history management.
 */

import Anthropic from "@anthropic-ai/sdk"
import { AxiosError } from "axios"
import { ApiConfiguration, ApiHandler, buildApiHandler } from "."
import { ExtensionProvider } from "../providers/claude-coder/claude-coder-provider"
import { KoduError, koduSSEResponse } from "../shared/kodu"
import { amplitudeTracker } from "../utils/amplitude"
import { ApiHistoryItem, ClaudeMessage, UserContent } from "../agent/v1/types"
import { getCwd, isTextBlock } from "../agent/v1/utils"

// Imported utility functions
import { calculateApiCost, cleanUpMsg, getApiMetrics } from "./api-utils"
import { processConversationHistory, manageContextWindow } from "./conversation-utils"
<<<<<<< HEAD
=======
import { mainPrompts } from "../agent/v1/prompts/main.prompt"
>>>>>>> 8326b551
import dedent from "dedent"

/**
 * Main API Manager class that handles all Claude API interactions
 */
export class ApiManager {
	private api: ApiHandler
	private customInstructions?: string
	private providerRef: WeakRef<ExtensionProvider>
<<<<<<< HEAD
	private currentSystemPrompt = ""
	private currentRequestContent = ""
=======
>>>>>>> 8326b551

	constructor(provider: ExtensionProvider, apiConfiguration: ApiConfiguration, customInstructions?: string) {
		this.api = buildApiHandler(apiConfiguration)
		this.customInstructions = customInstructions
		this.providerRef = new WeakRef(provider)
	}

	/**
	 * Returns the current API handler instance
	 */
	public getApi(): ApiHandler {
		return this.api
	}

	/**
	 * Returns the current model ID
	 */
	public getModelId(): string {
		return this.api.getModel().id
	}

	public getModelInfo() {
		return this.api.getModel().info
	}

	/**
	 * Aborts the current API request
	 */
	public abortRequest(): void {
		this.api.abortRequest()
	}

	/**
	 * Updates the API configuration
	 * @param apiConfiguration - New API configuration
	 */
	public updateApi(apiConfiguration: ApiConfiguration): void {
		this.log("info", "Updating API configuration", apiConfiguration)
		this.api = buildApiHandler(apiConfiguration)
	}

	/**
	 * Updates custom instructions for the API
	 * @param customInstructions - New custom instructions
	 */
	public updateCustomInstructions(customInstructions: string | undefined): void {
		this.customInstructions = customInstructions
	}

	/**
	 * Formats custom instructions with proper sectioning
	 * @returns Formatted custom instructions string
	 */
	public formatCustomInstructions(): string | undefined {
		if (!this.customInstructions?.trim()) {
			return undefined
		}

		return dedent`====
USER'S CUSTOM INSTRUCTIONS
The following additional instructions are provided by the user. They should be followed and given precedence in case of conflicts with previous instructions.

${this.customInstructions.trim()}
`
	}

	/**
	 * Creates a streaming API request
	 * @param apiConversationHistory - Conversation history
	 * @param abortController - Optional abort signal for cancelling requests
	 * @returns AsyncGenerator yielding SSE responses
	 */
	async *createApiStreamRequest(
		apiConversationHistory: ApiHistoryItem[],
		abortController: AbortController,
		customSystemPrompt?: {
			automaticReminders?: string
			systemPrompt?: string | []
			customInstructions?: string
			useExistingSystemPrompt?: (systemPrompt: string[]) => string[]
		},
		skipProcessing = false,
		postProcessConversationCallback?: (apiConversationHistory: ApiHistoryItem[]) => Promise<void>
	): AsyncGenerator<koduSSEResponse> {
		const provider = this.providerRef.deref()
		if (!provider || !provider.koduDev) {
			throw new Error("Provider reference has been garbage collected")
		}

		const executeRequest = async () => {
			const conversationHistory =
				apiConversationHistory ??
				(await provider.koduDev?.getStateManager().apiHistoryManager.getSavedApiConversationHistory())
			const supportImages = this.api.getModel().info.supportsImages

			let baseSystem = [mainPrompts.prompt(supportImages)]
			if (customSystemPrompt?.systemPrompt) {
				if (Array.isArray(customSystemPrompt.systemPrompt)) {
					baseSystem = customSystemPrompt.systemPrompt
				} else {
					baseSystem = [customSystemPrompt.systemPrompt]
				}
			}
			let criticalMsg: string | undefined = mainPrompts.criticalMsg
			if (customSystemPrompt) {
				criticalMsg = customSystemPrompt.automaticReminders
			}
			// we want to replace {{task}} with the current task if it exists in the critical message
			if (criticalMsg) {
				const firstRequest = conversationHistory.at(0)?.content
				const firstRequestTextBlock = Array.isArray(firstRequest)
					? firstRequest.find(isTextBlock)?.text
					: firstRequest
				if (firstRequestTextBlock && criticalMsg.includes("{{task}}")) {
					criticalMsg = criticalMsg.replace("{{task}}", this.getTaskText(firstRequestTextBlock))
				}
			}

			// Process conversation history using our external utility
			if (!skipProcessing) {
				await processConversationHistory(provider.koduDev!, conversationHistory, criticalMsg, true)
			}
			if (postProcessConversationCallback) {
				await postProcessConversationCallback?.(conversationHistory)
			}

			let systemPrompt = [...baseSystem]
			const customInstructions = this.formatCustomInstructions()
			if (customInstructions && !customSystemPrompt?.customInstructions) {
				systemPrompt.push(customInstructions)
			}
			if (customSystemPrompt?.customInstructions) {
				systemPrompt.push(customSystemPrompt.customInstructions)
			}
			if (customSystemPrompt?.useExistingSystemPrompt) {
				systemPrompt = customSystemPrompt.useExistingSystemPrompt(systemPrompt)
			}
			const stream = await this.api.createMessageStream({
				systemPrompt,
				messages: conversationHistory,
				modelId: this.getModelId(),
				abortSignal: abortController.signal,
			})

			return stream
		}

		const lastMessageContent = apiConversationHistory[apiConversationHistory.length - 1]?.content[0]

		// Check if the last message is a text block
		if (isTextBlock(lastMessageContent)) {
			this.currentSystemPrompt = lastMessageContent.text
		}

		let lastMessageAt = 0
		const TIMEOUT_MS = 10_000 // 10 seconds
		const checkInactivity = setInterval(() => {
			const timeSinceLastMessage = Date.now() - lastMessageAt
			if (lastMessageAt > 0 && timeSinceLastMessage > TIMEOUT_MS) {
				abortController?.abort()
				return
			}
		}, 1000)

		try {
			// Update the UI with the request running state
			this.providerRef.deref()?.getWebviewManager().postMessageToWebview({
				type: "requestStatus",
				isRunning: true,
			})

			let retryAttempt = 0
			const MAX_RETRIES = 5
			let shouldResetContext = false

			while (retryAttempt <= MAX_RETRIES) {
				try {
					const stream = await executeRequest()

					for await (const chunk of stream) {
						if (chunk.code === 1) {
							clearInterval(checkInactivity)
							yield* this.processStreamChunk(chunk)
							return
						}

						if (
							(chunk.code === -1 && chunk.body.msg?.includes("prompt is too long")) ||
							shouldResetContext
						) {
							// clear the interval
							clearInterval(checkInactivity)
							// Compress the context and retry
							const result = await manageContextWindow(provider.koduDev!, this.api, (s, msg, ...args) =>
								this.log(s, msg, ...args)
							)
							if (result === "chat_finished") {
								throw new KoduError({ code: 413 })
							}
							retryAttempt++
							break // Break the for loop to retry with compressed history
						}

						lastMessageAt = Date.now()
						yield* this.processStreamChunk(chunk)
					}
				} catch (streamError) {
					if (streamError instanceof Error && streamError.message === "aborted") {
						throw new KoduError({ code: 1 })
					}
					throw streamError
				}
			}

			// If we've exhausted all retries
			throw new Error("Maximum retry attempts reached for context compression")
		} catch (error) {
			if (error instanceof Error && error.message === "aborted") {
				error = new KoduError({ code: 1 })
			}
			if (error instanceof AxiosError) {
				error = new KoduError({ code: 1 })
			}
			this.handleStreamError(error)
		} finally {
			// Update the UI with the request running state
			this.providerRef.deref()?.getWebviewManager().postMessageToWebview({
				type: "requestStatus",
				isRunning: false,
			})
			clearInterval(checkInactivity)
		}
	}

	/**
	 * Processes stream chunks from the API response
	 * @param chunk - SSE response chunk
	 */
	private async *processStreamChunk(chunk: koduSSEResponse): AsyncGenerator<koduSSEResponse> {
		switch (chunk.code) {
			case 0:
				break
			case 1:
				await this.handleFinalResponse(chunk)
				break
		}
		yield chunk
	}

	/**
	 * Handles the final response from the API
	 * @param chunk - Final response chunk
	 */
	private async handleFinalResponse(chunk: koduSSEResponse): Promise<void> {
		const provider = this.providerRef.deref()
		if (!provider) {
			return
		}
		if (chunk.code !== 1) {
			return
		}
		const response = chunk?.body?.anthropic
		const { input_tokens, output_tokens } = response.usage
		const { cache_creation_input_tokens, cache_read_input_tokens } = response.usage as any

		// Update credits if provided
		if (chunk.body.internal.userCredits !== undefined) {
			await provider.getStateManager()?.updateKoduCredits(chunk.body.internal.userCredits)
		}
		// Track metrics
		const state = await provider.getState()
		const apiCost = calculateApiCost(
			this.getModelInfo(),
			input_tokens,
			output_tokens,
			cache_creation_input_tokens,
			cache_read_input_tokens
		)

		console.log(
			dedent`
		#### KODU RESPONSE ####
		${response.content[0].type === "text" ? response.content[0].text : "Error: Response is not text"}
		#### KODU RESPONSE ####

		#### API METRICS ####
		Cost: ${apiCost}$
		Input Tokens: ${input_tokens}
		Output Tokens: ${output_tokens}
		Cache Read Tokens: ${cache_read_input_tokens ?? 0}
		Cache Write Tokens: ${cache_creation_input_tokens ?? 0}
		#### API METRICS ####
		`
		)

		amplitudeTracker.taskRequest({
			taskId: state?.currentTaskId!,
			model: this.getModelId(),
			apiCost: apiCost,
			inputTokens: input_tokens,
			cacheReadTokens: cache_read_input_tokens,
			cacheWriteTokens: cache_creation_input_tokens,
			outputTokens: output_tokens,
		})
	}

	/**
	 * Handles stream errors
	 * @param error - Error from the stream
	 */
	private handleStreamError(error: unknown): never {
		if (error instanceof KoduError) {
			console.error("KODU API request failed", error)
			throw error
		}

		if (error instanceof AxiosError) {
			throw new KoduError({
				code: error.response?.status || 500,
			})
		}

		throw error
	}

	/**
	 * Creates a human-readable request string
	 * @param userContent - User content to format
	 * @returns Formatted request string
	 */
	public createUserReadableRequest(userContent: UserContent): string {
		return this.api.createUserReadableRequest(userContent)
	}

	private getTaskText(str: string) {
		const [taskStartTag, taskEndTag] = ["<task>", "</task>"]
		const [start, end] = [str.indexOf(taskStartTag), str.indexOf(taskEndTag)]
		return str.slice(start + taskStartTag.length, end)
	}

	private log(status: "info" | "debug" | "error", message: string, ...args: any[]) {
		console[status](`[API Manager] ${message}`, ...args)
	}
}<|MERGE_RESOLUTION|>--- conflicted
+++ resolved
@@ -16,10 +16,7 @@
 // Imported utility functions
 import { calculateApiCost, cleanUpMsg, getApiMetrics } from "./api-utils"
 import { processConversationHistory, manageContextWindow } from "./conversation-utils"
-<<<<<<< HEAD
-=======
 import { mainPrompts } from "../agent/v1/prompts/main.prompt"
->>>>>>> 8326b551
 import dedent from "dedent"
 
 /**
@@ -29,11 +26,7 @@
 	private api: ApiHandler
 	private customInstructions?: string
 	private providerRef: WeakRef<ExtensionProvider>
-<<<<<<< HEAD
-	private currentSystemPrompt = ""
-	private currentRequestContent = ""
-=======
->>>>>>> 8326b551
+	private currentRequestText: string = ""
 
 	constructor(provider: ExtensionProvider, apiConfiguration: ApiConfiguration, customInstructions?: string) {
 		this.api = buildApiHandler(apiConfiguration)
@@ -115,7 +108,7 @@
 			customInstructions?: string
 			useExistingSystemPrompt?: (systemPrompt: string[]) => string[]
 		},
-		skipProcessing = false,
+		skipSavingToDisk = false,
 		postProcessConversationCallback?: (apiConversationHistory: ApiHistoryItem[]) => Promise<void>
 	): AsyncGenerator<koduSSEResponse> {
 		const provider = this.providerRef.deref()
@@ -153,9 +146,7 @@
 			}
 
 			// Process conversation history using our external utility
-			if (!skipProcessing) {
-				await processConversationHistory(provider.koduDev!, conversationHistory, criticalMsg, true)
-			}
+			await processConversationHistory(provider.koduDev!, conversationHistory, criticalMsg, !skipSavingToDisk)
 			if (postProcessConversationCallback) {
 				await postProcessConversationCallback?.(conversationHistory)
 			}
@@ -170,6 +161,12 @@
 			}
 			if (customSystemPrompt?.useExistingSystemPrompt) {
 				systemPrompt = customSystemPrompt.useExistingSystemPrompt(systemPrompt)
+			}
+
+			// get current request text
+			const lastReq = apiConversationHistory.at(-1)?.content
+			if (lastReq && Array.isArray(lastReq) && isTextBlock(lastReq[0])) {
+				this.currentRequestText = lastReq[0].text
 			}
 			const stream = await this.api.createMessageStream({
 				systemPrompt,
@@ -179,13 +176,6 @@
 			})
 
 			return stream
-		}
-
-		const lastMessageContent = apiConversationHistory[apiConversationHistory.length - 1]?.content[0]
-
-		// Check if the last message is a text block
-		if (isTextBlock(lastMessageContent)) {
-			this.currentSystemPrompt = lastMessageContent.text
 		}
 
 		let lastMessageAt = 0
@@ -303,6 +293,7 @@
 		if (chunk.body.internal.userCredits !== undefined) {
 			await provider.getStateManager()?.updateKoduCredits(chunk.body.internal.userCredits)
 		}
+
 		// Track metrics
 		const state = await provider.getState()
 		const apiCost = calculateApiCost(
@@ -312,12 +303,16 @@
 			cache_creation_input_tokens,
 			cache_read_input_tokens
 		)
-
 		console.log(
 			dedent`
-		#### KODU RESPONSE ####
+
+		#### HUMAN MESSAGE ####
+		${this.currentRequestText}
+		#### HUMAN MESSAGE ####
+		
+		#### ASSISTANT RESPONSE ####
 		${response.content[0].type === "text" ? response.content[0].text : "Error: Response is not text"}
-		#### KODU RESPONSE ####
+		#### ASSISTANT RESPONSE ####
 
 		#### API METRICS ####
 		Cost: ${apiCost}$
@@ -328,7 +323,6 @@
 		#### API METRICS ####
 		`
 		)
-
 		amplitudeTracker.taskRequest({
 			taskId: state?.currentTaskId!,
 			model: this.getModelId(),
