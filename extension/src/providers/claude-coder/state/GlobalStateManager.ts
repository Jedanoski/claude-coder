--- conflicted
+++ resolved
@@ -25,11 +25,8 @@
 	creativeMode: CreativeMode | undefined
 	autoCloseTerminal: boolean | undefined
 	experimentalTerminal: boolean | undefined
-<<<<<<< HEAD
 	summarizationThreshold: number | undefined
-=======
 	skipWriteAnimation: boolean | undefined
->>>>>>> f9d536db
 	technicalBackground: "no-technical" | "technical" | "developer" | undefined
 }
 
