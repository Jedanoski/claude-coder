import { useCallback, useMemo, useState } from "react"
import { useEvent } from "react-use"
import { ExtensionMessage } from "../../src/shared/ExtensionMessage"
import { ExtensionStateProvider, useExtensionState } from "./context/ExtensionStateContext"
import { vscode } from "./utils/vscode"
import { normalizeApiConfiguration } from "./components/ApiOptions/utils"
import ChatView from "./components/ChatView/ChatView"
import HistoryView from "./components/HistoryView/HistoryView"
<<<<<<< HEAD
import SettingsView from "./components/SettingsView/SettingsView"
=======
>>>>>>> f9d536db
import "jotai-devtools/styles.css"
import "./App.css"
import EndOfTrialAlertDialog from "./components/EndOfTrialAlertDialog/end-of-trial-alert-dialog"
import { TooltipProvider } from "./components/ui/tooltip"
import { QueryClient, QueryClientProvider } from "@tanstack/react-query"
import OnboardingDialog from "./components/onboarding"
import OutOfCreditDialog from "./components/dialogs/out-of-credit-dialog"
import SettingsPage from "./components/SettingsView/settings-tabs"
const queryClient = new QueryClient()

const AppContent = () => {
	const { apiConfiguration, user } = useExtensionState()
	const [showSettings, setShowSettings] = useState(false)
	const [showHistory, setShowHistory] = useState(false)
	const [showWelcome, setShowWelcome] = useState<boolean>(false)
	const [showAnnouncement, setShowAnnouncement] = useState(false)

	const handleMessage = useCallback((e: MessageEvent) => {
		const message: ExtensionMessage = e.data
		switch (message.type) {
			case "state":
				const hasKey = !!message.state?.user
				setShowWelcome(!hasKey)
				// don't update showAnnouncement to false if shouldShowAnnouncement is false
				if (message.state!.shouldShowAnnouncement) {
					setShowAnnouncement(true)
				}
				break
			case "action":
				switch (message.action!) {
					case "settingsButtonTapped":
						setShowSettings(true)
						setShowHistory(false)
						break
					case "historyButtonTapped":
						setShowSettings(false)
						setShowHistory(true)
						break
					case "chatButtonTapped":
						setShowSettings(false)
						setShowHistory(false)
						break
					case "koduAuthenticated":
						console.log(`koduAuthenticated`)
						setShowWelcome(false)
						break
				}
				break
		}
		// (react-use takes care of not registering the same listener multiple times even if this callback is updated.)
	}, [])

	useEvent("message", handleMessage)

	const { selectedModelInfo } = useMemo(() => {
		return normalizeApiConfiguration(apiConfiguration)
	}, [apiConfiguration])

	return (
		<>
<<<<<<< HEAD
			{showSettings && <SettingsView onDone={() => setShowSettings(false)} />}
=======
			{showSettings && <SettingsPage />}
			{/* {showSettings && <SettingsView onDone={() => setShowSettings(false)} />} */}
>>>>>>> f9d536db
			{showHistory && <HistoryView onDone={() => setShowHistory(false)} />}
			{/* Do not conditionally load ChatView, it's expensive and there's state we don't want to lose (user input, disableInput, askResponse promise, etc.) */}
			<ChatView
				showHistoryView={() => {
					setShowSettings(false)
					setShowHistory(true)
				}}
				isHidden={showSettings || showHistory}
				showAnnouncement={showAnnouncement}
				selectedModelSupportsImages={selectedModelInfo.supportsImages}
				selectedModelSupportsPromptCache={selectedModelInfo.supportsPromptCache}
				hideAnnouncement={() => {
					vscode.postMessage({ type: "didCloseAnnouncement" })
					setShowAnnouncement(false)
				}}
			/>
		</>
	)
}

const App = () => {
	return (
		<>
			{/* <DevTools /> */}

			<ExtensionStateProvider>
				<QueryClientProvider client={queryClient}>
					<TooltipProvider>
						<AppContent />
						<OnboardingDialog />
					</TooltipProvider>
				</QueryClientProvider>
				<OutOfCreditDialog />
				<EndOfTrialAlertDialog />
				{/* </Popover> */}
			</ExtensionStateProvider>
		</>
	)
}

export default App<|MERGE_RESOLUTION|>--- conflicted
+++ resolved
@@ -6,10 +6,6 @@
 import { normalizeApiConfiguration } from "./components/ApiOptions/utils"
 import ChatView from "./components/ChatView/ChatView"
 import HistoryView from "./components/HistoryView/HistoryView"
-<<<<<<< HEAD
-import SettingsView from "./components/SettingsView/SettingsView"
-=======
->>>>>>> f9d536db
 import "jotai-devtools/styles.css"
 import "./App.css"
 import EndOfTrialAlertDialog from "./components/EndOfTrialAlertDialog/end-of-trial-alert-dialog"
@@ -70,12 +66,8 @@
 
 	return (
 		<>
-<<<<<<< HEAD
-			{showSettings && <SettingsView onDone={() => setShowSettings(false)} />}
-=======
 			{showSettings && <SettingsPage />}
 			{/* {showSettings && <SettingsView onDone={() => setShowSettings(false)} />} */}
->>>>>>> f9d536db
 			{showHistory && <HistoryView onDone={() => setShowHistory(false)} />}
 			{/* Do not conditionally load ChatView, it's expensive and there's state we don't want to lose (user input, disableInput, askResponse promise, etc.) */}
 			<ChatView
