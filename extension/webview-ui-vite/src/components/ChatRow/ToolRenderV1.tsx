--- conflicted
+++ resolved
@@ -16,19 +16,6 @@
 	HelpCircle,
 	Image,
 	LoaderPinwheel,
-	MessageCircle,
-	Search,
-	Terminal,
-	XCircle,
-<<<<<<< HEAD
-} from 'lucide-react'
-import React, { useEffect, useRef, useState } from 'react'
-=======
-	ThumbsUp,
-	ThumbsDown,
-	ChevronDown,
-	ChevronUp,
-	LoaderPinwheel,
 	ExternalLink,
 	Play,
 	Square,
@@ -38,28 +25,10 @@
 import { cn } from "@/lib/utils"
 import { Button } from "@/components/ui/button"
 import { AnimatePresence, motion } from "framer-motion"
->>>>>>> f9d536db
 import {
 	AskConsultantTool,
 	AskFollowupQuestionTool,
 	AttemptCompletionTool,
-	ChatTool,
-	ExecuteCommandTool,
-	ListCodeDefinitionNamesTool,
-	ListFilesTool,
-	ReadFileTool,
-	SearchFilesTool,
-	SummarizeChatTool,
-	UpsertMemoryTool,
-<<<<<<< HEAD
-	UrlScreenshotTool,
-	WebSearchTool,
-	WriteToFileTool,
-} from '../../../../src/shared/new-tools'
-import { Collapsible, CollapsibleContent, CollapsibleTrigger } from '../ui/collapsible'
-import { ScrollArea, ScrollBar } from '../ui/scroll-area'
-import MarkdownRenderer from './MarkdownRenderer'
-=======
 	ChatTool,
 	ServerRunnerTool,
 } from "../../../../src/shared/new-tools"
@@ -72,7 +41,6 @@
 import { syntaxHighlighterCustomStyle } from "../CodeBlock/utils"
 import { vscDarkPlus } from "react-syntax-highlighter/dist/esm/styles/prism"
 import { useEvent } from "react-use"
->>>>>>> f9d536db
 
 type ApprovalState = ToolStatus
 type ToolAddons = {
@@ -165,8 +133,6 @@
 	)
 }
 
-<<<<<<< HEAD
-=======
 export const DevServerToolBlock: React.FC<ServerRunnerTool & ToolAddons> = ({
 	commandType,
 	commandToRun,
@@ -263,7 +229,6 @@
 	)
 }
 
->>>>>>> f9d536db
 export const ExecuteCommandBlock: React.FC<
 	ExecuteCommandTool &
 		ToolAddons & {
@@ -288,11 +253,7 @@
 				<span className="text-success">$</span> {command}
 			</div>
 
-<<<<<<< HEAD
-			{approvalState === 'loading' && earlyExit === 'pending' && (
-=======
 			{approvalState === "loading" && earlyExit === "pending" && (
->>>>>>> f9d536db
 				<>
 					<div className="flex justify-end space-x-1 mt-2">
 						<Button variant="outline" size="sm" onClick={onApprove}>
@@ -825,15 +786,9 @@
 		})
 	}
 	switch (tool.tool) {
-<<<<<<< HEAD
-		case 'execute_command':
-			return <ExecuteCommandBlock hasNextMessage {...tool} />
-		case 'list_files':
-=======
 		case "execute_command":
 			return <ExecuteCommandBlock hasNextMessage {...tool} />
 		case "list_files":
->>>>>>> f9d536db
 			return <ListFilesBlock {...tool} />
 		case 'list_code_definition_names':
 			return <ListCodeDefinitionNamesBlock {...tool} />
