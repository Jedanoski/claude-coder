--- conflicted
+++ resolved
@@ -4,8 +4,6 @@
 
 <!-- Check [Keep a Changelog](http://keepachangelog.com/) for recommendations on how to structure this file. -->
 
-<<<<<<< HEAD
-=======
 ## [1.9.18]
 
 -   [FIX]: adjust system prompt to prevent redundant reads
@@ -26,7 +24,6 @@
 -   [REMOVE]: Removed trial offer.
 -   [ADJUSTMENT]: Relaxed linting checks to prevent Kodu from getting stuck on non-critical errors.
 
->>>>>>> f9d536db
 ## [1.9.16]
 
 -   [FIX]: prompt caching is working more effective now
