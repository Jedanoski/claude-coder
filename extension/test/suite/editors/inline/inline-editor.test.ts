--- conflicted
+++ resolved
@@ -140,13 +140,9 @@
 
 	// await delay(10_000)
 	// Save with no tabs open
-<<<<<<< HEAD
-	const { finalContent: finalDocument } = await inlineEditHandler.saveChanges()
-=======
 	const { finalContent: finalDocument, results } = await inlineEditHandler.saveChanges()
 
 	await delay(10_000)
->>>>>>> 09b6b1c2
 
 	let expectedContent = Buffer.from(originalText).toString("utf-8")
 	for (const block of editBlocks) {
@@ -770,102 +766,6 @@
 		const expectedContent = testContent.replace(searchContent.replace(/\n/g, "\r\n"), replaceContent)
 		assert.strictEqual(finalDocument, expectedContent)
 	})
-
-	it("should verify replace blocks were applied correctly", async () => {
-		const searchContent = "function test() {\n    console.log('test');\n}"
-		const replaceContent = "function test() {\n    console.log('updated');\n}"
-		const slightlyDifferentContent = "function test() {\n    console.log('updated!!');\n}" // Note the extra !
-
-		// Create test file
-		const testContent = "// Some content\n" + searchContent + "\n// More content"
-		fs.writeFileSync(testFilePath, testContent, "utf8")
-
-		// Apply the changes
-		const blockId = "test-block"
-		await inlineEditHandler.open(blockId, testFilePath, searchContent)
-		await inlineEditHandler.applyFinalContent(blockId, searchContent, replaceContent)
-
-		// Test exact match
-		const exactResults = inlineEditHandler.verifyReplaceBlocksWereApplied([
-			{
-				id: blockId,
-				searchContent,
-				replaceContent,
-			},
-		])
-
-		assert.strictEqual(exactResults.length, 1)
-		assert.strictEqual(exactResults[0].wasApplied, true)
-		assert.strictEqual(exactResults[0].similarity, 1)
-		assert.strictEqual(exactResults[0].currentContent, replaceContent)
-
-		// Test similar content with high threshold
-		const similarResults = inlineEditHandler.verifyReplaceBlocksWereApplied(
-			[
-				{
-					id: blockId,
-					searchContent,
-					replaceContent: slightlyDifferentContent,
-				},
-			],
-			0.95
-		)
-
-		assert.strictEqual(similarResults.length, 1)
-		assert.strictEqual(similarResults[0].wasApplied, false) // Should fail with high threshold
-		assert.ok(similarResults[0].similarity > 0.8) // But similarity should still be high
-		assert.ok(similarResults[0].similarity < 1)
-
-		// Test similar content with lower threshold
-		const lenientResults = inlineEditHandler.verifyReplaceBlocksWereApplied(
-			[
-				{
-					id: blockId,
-					searchContent,
-					replaceContent: slightlyDifferentContent,
-				},
-			],
-			0.8
-		)
-
-		assert.strictEqual(lenientResults.length, 1)
-		assert.strictEqual(lenientResults[0].wasApplied, true) // Should pass with lower threshold
-		assert.ok(lenientResults[0].similarity > 0.8)
-	})
-
-	it("should verify multiple replace blocks correctly", async () => {
-		const blocks = [
-			{
-				id: "block1",
-				searchContent: "function one() {\n    return 1;\n}",
-				replaceContent: "function one() {\n    return 'one';\n}",
-			},
-			{
-				id: "block2",
-				searchContent: "function two() {\n    return 2;\n}",
-				replaceContent: "function two() {\n    return 'two';\n}",
-			},
-		]
-
-		// Create test file with both functions
-		const testContent = blocks.map((b) => b.searchContent).join("\n\n")
-		fs.writeFileSync(testFilePath, testContent, "utf8")
-
-		// Apply changes
-		await inlineEditHandler.open(blocks[0].id, testFilePath, blocks[0].searchContent)
-		await inlineEditHandler.applyFinalContent(blocks[0].id, blocks[0].searchContent, blocks[0].replaceContent)
-		await inlineEditHandler.applyFinalContent(blocks[1].id, blocks[1].searchContent, blocks[1].replaceContent)
-
-		// Verify both blocks
-		const results = inlineEditHandler.verifyReplaceBlocksWereApplied(blocks)
-
-		assert.strictEqual(results.length, 2)
-		results.forEach((result, index) => {
-			assert.strictEqual(result.wasApplied, true)
-			assert.strictEqual(result.similarity, 1)
-			assert.strictEqual(result.currentContent, blocks[index].replaceContent)
-		})
-	})
 })
 
 /**
